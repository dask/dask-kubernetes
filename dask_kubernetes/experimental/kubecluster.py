from __future__ import annotations

import asyncio
import atexit
from contextlib import suppress
from enum import Enum
import time
from typing import ClassVar
import weakref

import kubernetes_asyncio as kubernetes

from distributed.core import Status, rpc
from distributed.deploy import Cluster

<<<<<<< HEAD
from distributed.utils import format_dashboard_link, Log, Logs, LoopRunner
=======
from distributed.utils import Log, Logs, LoopRunner, TimeoutError
>>>>>>> bf1b6a48

from dask_kubernetes.common.auth import ClusterAuth
from dask_kubernetes.operator import (
    build_cluster_spec,
    wait_for_service,
)

from dask_kubernetes.common.networking import (
    get_scheduler_address,
    port_forward_dashboard,
    wait_for_scheduler,
)


class CreateMode(Enum):
    CREATE_ONLY = "CREATE_ONLY"
    CREATE_OR_CONNECT = "CREATE_OR_CONNECT"
    CONNECT_ONLY = "CONNECT_ONLY"


class KubeCluster(Cluster):
    """Launch a Dask Cluster on Kubernetes using the Operator

    This cluster manager creates a Dask cluster by deploying
    the necessary kubernetes resources the Dask Operator needs
    to create pods. It can also connect to an existing cluster
    by providing the name of the cluster.

    Parameters
    ----------
    name: str (required)
        Name given the Dask cluster.
    namespace: str (optional)
        Namespace in which to launch the workers.
        Defaults to current namespace if available or "default"
    image: str (optional)
        Image to run in Scheduler and Worker Pods.
    n_workers: int
        Number of workers on initial launch.
        Use ``scale`` to change this number in the future
    resources: Dict[str, str]
    env: List[dict] | Dict[str, str]
        List of environment variables to pass to worker pod.
        Can be a list of dicts using the same structure as k8s envs
        or a single dictionary of key/value pairs
    auth: List[ClusterAuth] (optional)
        Configuration methods to attempt in order.  Defaults to
        ``[InCluster(), KubeConfig()]``.
    port_forward_cluster_ip: bool (optional)
        If the chart uses ClusterIP type services, forward the
        ports locally. If you are running it locally it should
        be the port you are forwarding to ``<port>``.
    create_mode: CreateMode (optional)
        How to handle cluster creation if the cluster resource already exists.
        Default behaviour is to create a new clustser if one with that name
        doesn't exist, or connect to an existing one if it does.
        You can also set ``CreateMode.CREATE_ONLY`` to raise an exception if a cluster
        with that name already exists. Or ``CreateMode.CONNECT_ONLY`` to raise an exception
        if a cluster with that name doesn't exist.
    shutdown_on_close: bool (optional)
        Whether or not to delete the cluster resource when this object is closed.
        Defaults to ``True`` when creating a cluster and ``False`` when connecting to an existing one.
    **kwargs: dict
        Additional keyword arguments to pass to LocalCluster

    Examples
    --------
    >>> from dask_kubernetes import KubeCluster
    >>> cluster = KubeCluster(name="foo")

    You can add another group of workers (default is 3 workers)
    >>> cluster.add_worker_group('additional', n=4)

    You can then resize the cluster with the scale method
    >>> cluster.scale(10)

    And optionally scale a specific worker group
    >>> cluster.scale(10, worker_group='additional')

    You can also resize the cluster adaptively and give
    it a range of workers
    >>> cluster.adapt(20, 50)

    You can pass this cluster directly to a Dask client
    >>> from dask.distributed import Client
    >>> client = Client(cluster)

    You can also access cluster logs
    >>> cluster.get_logs()

    You can also connect to an existing cluster
    >>> existing_cluster = KubeCluster.from_name(name="ialreadyexist")

    See Also
    --------
    KubeCluster.from_name
    """

    _instances: ClassVar[weakref.WeakSet[KubeCluster]] = weakref.WeakSet()

    def __init__(
        self,
        name,
        namespace="default",
        image="ghcr.io/dask/dask:latest",
        n_workers=3,
        resources={},
        env=[],
        loop=None,
        asynchronous=False,
        auth=ClusterAuth.DEFAULT,
        port_forward_cluster_ip=None,
        create_mode=CreateMode.CREATE_OR_CONNECT,
        shutdown_on_close=None,
        **kwargs,
    ):
        self.name = name
        # TODO: Set namespace to None and get default namespace from user's context
        self.namespace = namespace
        self.image = image
        self.n_workers = n_workers
        self.resources = resources
        self.env = env
        self.auth = auth
        self.port_forward_cluster_ip = port_forward_cluster_ip
        self.create_mode = create_mode
        self.shutdown_on_close = shutdown_on_close
        self._loop_runner = LoopRunner(loop=loop, asynchronous=asynchronous)
        self.loop = self._loop_runner.loop

        self._instances.add(self)

        super().__init__(asynchronous=asynchronous, **kwargs)
        if not self.asynchronous:
            self._loop_runner.start()
            self.sync(self._start)

    @property
    def cluster_name(self):
        return f"{self.name}-cluster"

    @property
    def dashboard_link(self):
        host = self.scheduler_address.split("://")[1].split("/")[0].split(":")[0]
        return format_dashboard_link(host, self.forwarded_dashboard_port)

    async def _start(self):
        await ClusterAuth.load_first(self.auth)
        cluster_exists = (await self._get_cluster()) is not None

        if cluster_exists and self.create_mode == CreateMode.CREATE_ONLY:
            raise ValueError(
                f"Cluster {self.cluster_name} already exists and create mode is '{CreateMode.CREATE_ONLY}'"
            )
        elif cluster_exists:
            await self._connect_cluster()
        elif not cluster_exists and self.create_mode == CreateMode.CONNECT_ONLY:
            raise ValueError(
                f"Cluster {self.cluster_name} doesn't and create mode is '{CreateMode.CONNECT_ONLY}'"
            )
        else:
            await self._create_cluster()

        await super()._start()

    async def _create_cluster(self):
        if self.shutdown_on_close is None:
            self.shutdown_on_close = True
        async with kubernetes.client.api_client.ApiClient() as api_client:
            core_api = kubernetes.client.CoreV1Api(api_client)
            custom_objects_api = kubernetes.client.CustomObjectsApi(api_client)

            service_name = f"{self.name}-cluster-service"
            cluster_name = f"{self.name}-cluster"
            worker_spec = self._build_worker_spec(service_name)
            scheduler_spec = self._build_scheduler_spec(cluster_name)

            data = build_cluster_spec(cluster_name, worker_spec, scheduler_spec)
            try:
                await custom_objects_api.create_namespaced_custom_object(
                    group="kubernetes.dask.org",
                    version="v1",
                    plural="daskclusters",
                    namespace=self.namespace,
                    body=data,
                )
            except kubernetes.client.ApiException as e:
                raise RuntimeError(
                    "Failed to create DaskCluster resource. "
                    "Are the Dask Custom Resource Definitions installed? "
                    "https://kubernetes.dask.org/en/latest/operator.html#installing-the-operator"
                ) from e
            await wait_for_scheduler(cluster_name, self.namespace)
            await wait_for_service(core_api, f"{cluster_name}-service", self.namespace)
            self.scheduler_comm = rpc(await self._get_scheduler_address())
            self.forwarded_dashboard_port = await port_forward_dashboard(
                f"{self.name}-cluster-service", self.namespace
            )

    async def _connect_cluster(self):
        if self.shutdown_on_close is None:
            self.shutdown_on_close = False
        async with kubernetes.client.api_client.ApiClient() as api_client:
            core_api = kubernetes.client.CoreV1Api(api_client)
            cluster_spec = await self._get_cluster()
            self.image = cluster_spec["spec"]["worker"]["spec"]["containers"][0][
                "image"
            ]
            self.n_workers = cluster_spec["spec"]["worker"]["replicas"]
            self.resources = cluster_spec["spec"]["worker"]["spec"]["containers"][0][
                "resources"
            ]
            self.env = cluster_spec["spec"]["worker"]["spec"]["containers"][0]["env"]
            service_name = f'{cluster_spec["metadata"]["name"]}-service'
            await wait_for_scheduler(self.cluster_name, self.namespace)
            await wait_for_service(core_api, service_name, self.namespace)
            self.scheduler_comm = rpc(await self._get_scheduler_address())
            self.forwarded_dashboard_port = await port_forward_dashboard(
                f"{self.name}-cluster-service", self.namespace
            )

    async def _get_cluster(self):
        async with kubernetes.client.api_client.ApiClient() as api_client:
            custom_objects_api = kubernetes.client.CustomObjectsApi(api_client)
            try:
                return await custom_objects_api.get_namespaced_custom_object(
                    group="kubernetes.dask.org",
                    version="v1",
                    plural="daskclusters",
                    namespace=self.namespace,
                    name=self.cluster_name,
                )
            except kubernetes.client.exceptions.ApiException as e:
                return None

    async def _get_scheduler_address(self):
        service_name = f"{self.name}-cluster-service"
        address = await get_scheduler_address(service_name, self.namespace)
        return address

    def get_logs(self):
        """Get logs for Dask scheduler and workers.

        Examples
        --------
        >>> cluster.get_logs()
        {'foo-cluster-scheduler': ...,
        'foo-cluster-default-worker-group-worker-0269dbfa0cfd4a22bcd9d92ae032f4d2': ...,
        'foo-cluster-default-worker-group-worker-7c1ccb04cd0e498fb21babaedd00e5d4': ...,
        'foo-cluster-default-worker-group-worker-d65bee23bdae423b8d40c5da7a1065b6': ...}
        Each log will be a string of all logs for that container. To view
        it is recommeded that you print each log.
        >>> print(cluster.get_logs()["testdask-scheduler-5c8ffb6b7b-sjgrg"])
        ...
        distributed.scheduler - INFO - -----------------------------------------------
        distributed.scheduler - INFO - Clear task state
        distributed.scheduler - INFO -   Scheduler at:   tcp://10.244.0.222:8786
        distributed.scheduler - INFO -   dashboard at:                     :8787
        ...
        """
        return self.sync(self._get_logs)

    async def _get_logs(self):
        async with kubernetes.client.api_client.ApiClient() as api_client:
            core_api = kubernetes.client.CoreV1Api(api_client)
            logs = Logs()

            pods = await core_api.list_namespaced_pod(
                namespace=self.namespace,
                label_selector=f"dask.org/cluster-name={self.name}-cluster",
            )

            for pod in pods.items:
                if "scheduler" in pod.metadata.name or "worker" in pod.metadata.name:
                    try:
                        if pod.status.phase != "Running":
                            raise ValueError(
                                f"Cannot get logs for pod with status {pod.status.phase}.",
                            )
                        log = Log(
                            await core_api.read_namespaced_pod_log(
                                pod.metadata.name, pod.metadata.namespace
                            )
                        )
                    except (ValueError, kubernetes.client.exceptions.ApiException):
                        log = Log(f"Cannot find logs. Pod is {pod.status.phase}.")
                logs[pod.metadata.name] = log

        return logs

    def add_worker_group(self, name, n_workers=3, image=None, resources=None, env=None):
        """Create a dask worker group by name

        Parameters
        ----------
        name: str
            Name of the worker group
        n_workers: int
            Number of workers on initial launch.
            Use ``.scale(n_workers, worker_group=name)`` to change this number in the future.
        image: str (optional)
            Image to run in Scheduler and Worker Pods.
            If ommitted will use the cluster default.
        resources: Dict[str, str]
            Resources to be passed to the underlying pods.
            If ommitted will use the cluster default.
        env: List[dict]
            List of environment variables to pass to worker pod.
            If ommitted will use the cluster default.

        Examples
        --------
        >>> cluster.add_worker_group("high-mem-workers", n_workers=5)
        """
        return self.sync(
            self._add_worker_group,
            name=name,
            n_workers=n_workers,
            image=image,
            resources=resources,
            env=env,
        )

    async def _add_worker_group(
        self, name, n_workers=3, image=None, resources=None, env=None
    ):
        service_name = f"{self.cluster_name}-service"
        spec = self._build_worker_spec(service_name)
        data = {
            "apiVersion": "kubernetes.dask.org/v1",
            "kind": "DaskWorkerGroup",
            "metadata": {"name": f"{self.name}-cluster-{name}"},
            "spec": {
                "cluster": f"{self.name}-cluster",
                "worker": spec,
            },
        }

        async with kubernetes.client.api_client.ApiClient() as api_client:
            custom_objects_api = kubernetes.client.CustomObjectsApi(api_client)
            await custom_objects_api.create_namespaced_custom_object(
                group="kubernetes.dask.org",
                version="v1",
                plural="daskworkergroups",
                namespace=self.namespace,
                body=data,
            )

    def delete_worker_group(self, name):
        """Delete a dask worker group by name

        Parameters
        ----------
        name: str
            Name of the worker group

        Examples
        --------
        >>> cluster.delete_worker_group("high-mem-workers")
        """
        return self.sync(self._delete_worker_group, name)

    async def _delete_worker_group(self, name):
        async with kubernetes.client.api_client.ApiClient() as api_client:
            custom_objects_api = kubernetes.client.CustomObjectsApi(api_client)
            await custom_objects_api.delete_namespaced_custom_object(
                group="kubernetes.dask.org",
                version="v1",
                plural="daskworkergroups",
                namespace=self.namespace,
                name=f"{self.name}-cluster-{name}",
            )

    def close(self, timeout=3600):
        """Delete the dask cluster"""
        return self.sync(self._close, timeout=timeout)

    async def _close(self, timeout=None):
        await super()._close()
        if self.shutdown_on_close:
            async with kubernetes.client.api_client.ApiClient() as api_client:
                custom_objects_api = kubernetes.client.CustomObjectsApi(api_client)
                await custom_objects_api.delete_namespaced_custom_object(
                    group="kubernetes.dask.org",
                    version="v1",
                    plural="daskclusters",
                    namespace=self.namespace,
                    name=self.cluster_name,
                )
            start = time.time()
            while (await self._get_cluster()) is not None:
                if time.time() > start + timeout:
                    raise TimeoutError(
                        f"Timed out deleting cluster resource {self.cluster_name}"
                    )
                await asyncio.sleep(1)

    def scale(self, n, worker_group="default"):
        """Scale cluster to n workers

        Parameters
        ----------
        n : int
            Target number of workers
        worker_group : str
            Worker group to scale

        Examples
        --------
        >>> cluster.scale(10)  # scale cluster to ten workers
        >>> cluster.scale(7, worker_group="high-mem-workers") # scale worker group high-mem-workers to seven workers
        """

        return self.sync(self._scale, n, worker_group)

    async def _scale(self, n, worker_group="default"):
        async with kubernetes.client.api_client.ApiClient() as api_client:
            custom_objects_api = kubernetes.client.CustomObjectsApi(api_client)
            custom_objects_api.api_client.set_default_header(
                "content-type", "application/merge-patch+json"
            )
            await custom_objects_api.patch_namespaced_custom_object_scale(
                group="kubernetes.dask.org",
                version="v1",
                plural="daskworkergroups",
                namespace=self.namespace,
                name=f"{self.name}-cluster-{worker_group}-worker-group",
                body={"spec": {"worker": {"replicas": n}}},
            )

    def adapt(self, *args, **kwargs):
        """Turn on adaptivity"""
        raise NotImplementedError(
            "Adaptive mode is not supported yet for this KubeCluster."
        )

    def _build_scheduler_spec(self, cluster_name):
        # TODO: Take the values provided in the current class constructor
        # and build a DaskWorker compatible dict
        if isinstance(self.env, dict):
            env = [{"name": key, "value": value} for key, value in self.env.items()]
        else:
            # If they gave us a list, assume its a list of dicts and already ready to go
            env = self.env

        return {
            "spec": {
                "containers": [
                    {
                        "name": "scheduler",
                        "image": self.image,
                        "args": [
                            "dask-scheduler",
                        ],
                        "env": env,
                        "resources": self.resources,
                        "ports": [
                            {
                                "name": "comm",
                                "containerPort": 8786,
                                "protocol": "TCP",
                            },
                            {
                                "name": "dashboard",
                                "containerPort": 8787,
                                "protocol": "TCP",
                            },
                        ],
                        "readinessProbe": {
                            "tcpSocket": {"port": "comm"},
                            "initialDelaySeconds": 5,
                            "periodSeconds": 10,
                        },
                        "livenessProbe": {
                            "tcpSocket": {"port": "comm"},
                            "initialDelaySeconds": 15,
                            "periodSeconds": 20,
                        },
                    }
                ]
            },
            "service": {
                "type": "ClusterIP",
                "selector": {
                    "dask.org/cluster-name": cluster_name,
                    "dask.org/component": "scheduler",
                },
                "ports": [
                    {
                        "name": "comm",
                        "protocol": "TCP",
                        "port": 8786,
                        "targetPort": "comm",
                    },
                    {
                        "name": "dashboard",
                        "protocol": "TCP",
                        "port": 8787,
                        "targetPort": "dashboard",
                    },
                ],
            },
        }

    def _build_worker_spec(self, service_name):
        if isinstance(self.env, dict):
            env = [{"name": key, "value": value} for key, value in self.env.items()]
        else:
            # If they gave us a list, assume its a list of dicts and already ready to go
            env = self.env

        return {
            "cluster": self.cluster_name,
            "replicas": self.n_workers,
            "spec": {
                "containers": [
                    {
                        "name": "worker",
                        "image": self.image,
                        "args": [
                            "dask-worker",
                            f"tcp://{service_name}.{self.namespace}.svc.cluster.local:8786",
                        ],
                        "env": env,
                        "resources": self.resources,
                    }
                ]
            },
        }

    def __enter__(self):
        return self

    def __exit__(self, typ, value, traceback):
        self.close()

    @classmethod
    def from_name(cls, name, **kwargs):
        """Create an instance of this class to represent an existing cluster by name.

        Will fail if a cluster with that name doesn't already exist.

        Parameters
        ----------
        name: str
            Name of the cluster to connect to

        Examples
        --------
        >>> cluster = KubeCluster.from_name(name="simple-cluster")
        """
        return cls(name=name, create_mode=CreateMode.CONNECT_ONLY, **kwargs)


@atexit.register
def reap_clusters():
    async def _reap_clusters():
        for cluster in list(KubeCluster._instances):
            if cluster.shutdown_on_close and cluster.status != Status.closed:
                await ClusterAuth.load_first(cluster.auth)
                with suppress(TimeoutError):
                    if cluster.asynchronous:
                        await cluster.close(timeout=10)
                    else:
                        cluster.close(timeout=10)

    loop = asyncio.get_event_loop()
    loop.run_until_complete(_reap_clusters())<|MERGE_RESOLUTION|>--- conflicted
+++ resolved
@@ -12,12 +12,7 @@
 
 from distributed.core import Status, rpc
 from distributed.deploy import Cluster
-
-<<<<<<< HEAD
-from distributed.utils import format_dashboard_link, Log, Logs, LoopRunner
-=======
-from distributed.utils import Log, Logs, LoopRunner, TimeoutError
->>>>>>> bf1b6a48
+from distributed.utils import Log, Logs, LoopRunner, TimeoutError, LoopRunner, format_dashboard_link
 
 from dask_kubernetes.common.auth import ClusterAuth
 from dask_kubernetes.operator import (
