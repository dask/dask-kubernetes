--- conflicted
+++ resolved
@@ -20,7 +20,6 @@
 )
 
 from dask_kubernetes.common.auth import ClusterAuth
-from dask_kubernetes.common.utils import namespace_default
 from dask_kubernetes.operator import (
     wait_for_service,
 )
@@ -134,15 +133,9 @@
 
     def __init__(
         self,
-<<<<<<< HEAD
-        name,
-        namespace=None,
-        image="daskdev/dask:latest",
-=======
         name=None,
         namespace=None,
         image="ghcr.io/dask/dask:latest",
->>>>>>> 119d73e0
         n_workers=3,
         resources={},
         env=[],
@@ -155,12 +148,8 @@
         custom_cluster_spec=None,
         **kwargs,
     ):
-<<<<<<< HEAD
         self.name = name
         self.namespace = namespace or get_current_namespace()
-=======
-        self.namespace = namespace or namespace_default()
->>>>>>> 119d73e0
         self.image = image
         self.n_workers = n_workers
         self.resources = resources
