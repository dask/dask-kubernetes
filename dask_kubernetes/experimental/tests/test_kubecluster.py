import pytest

import dask.config
from dask.distributed import Client
from distributed.utils import TimeoutError

from dask_kubernetes.experimental import KubeCluster, make_cluster_spec


<<<<<<< HEAD
@pytest.fixture
def cluster(kopf_runner, docker_image):
    with dask.config.set({"kubernetes.name": "foo-{uuid}"}):
        with kopf_runner:
            with KubeCluster(image=docker_image) as cluster:
                yield cluster


=======
>>>>>>> 6f59850e
def test_kubecluster(cluster):
    assert "foo" in cluster.name

    with Client(cluster) as client:
        client.scheduler_info()
        cluster.scale(1)
        assert client.submit(lambda x: x + 1, 10).result() == 11


def test_custom_worker_command(kopf_runner, docker_image):
    with kopf_runner:
        with KubeCluster(
            name="customworker",
            image=docker_image,
            worker_command=["python", "-m", "distributed.cli.dask_worker"],
        ) as cluster:
            with Client(cluster) as client:
                assert client.submit(lambda x: x + 1, 10).result() == 11


def test_multiple_clusters(kopf_runner, docker_image):
    with kopf_runner:
        with KubeCluster(name="bar", image=docker_image) as cluster1:
            with Client(cluster1) as client1:
                assert client1.submit(lambda x: x + 1, 10).result() == 11
        with KubeCluster(name="baz", image=docker_image) as cluster2:
            with Client(cluster2) as client2:
                assert client2.submit(lambda x: x + 1, 10).result() == 11


def test_multiple_clusters_simultaneously(kopf_runner, docker_image):
    with kopf_runner:
        with KubeCluster(name="fizz", image=docker_image) as cluster1, KubeCluster(
            name="buzz", image=docker_image
        ) as cluster2:
            with Client(cluster1) as client1, Client(cluster2) as client2:
                assert client1.submit(lambda x: x + 1, 10).result() == 11
                assert client2.submit(lambda x: x + 1, 10).result() == 11


def test_multiple_clusters_simultaneously_same_loop(kopf_runner, docker_image):
    with kopf_runner:
        with KubeCluster(name="fizz", image=docker_image) as cluster1, KubeCluster(
            name="buzz", image=docker_image, loop=cluster1.loop
        ) as cluster2:
            with Client(cluster1) as client1, Client(cluster2) as client2:
                assert cluster1.loop is cluster2.loop is client1.loop is client2.loop
                assert client1.submit(lambda x: x + 1, 10).result() == 11
                assert client2.submit(lambda x: x + 1, 10).result() == 11


def test_cluster_from_name(kopf_runner, docker_image):
    with kopf_runner:
        with KubeCluster(name="abc", image=docker_image) as firstcluster:
            with KubeCluster.from_name("abc") as secondcluster:
                assert firstcluster == secondcluster


def test_additional_worker_groups(kopf_runner, docker_image):
    with kopf_runner:
        with KubeCluster(
            name="additionalgroups", n_workers=1, image=docker_image
        ) as cluster:
            cluster.add_worker_group(name="more", n_workers=1)
            with Client(cluster) as client:
                client.wait_for_workers(2)
                assert client.submit(lambda x: x + 1, 10).result() == 11
            cluster.delete_worker_group(name="more")


def test_cluster_without_operator(docker_image):
    with pytest.raises(TimeoutError, match="is the Dask Operator running"):
        KubeCluster(name="noop", n_workers=1, image=docker_image, resource_timeout=1)


def test_adapt(kopf_runner, docker_image):
    with kopf_runner:
        with KubeCluster(
            name="adaptive",
            image=docker_image,
            n_workers=0,
        ) as cluster:
            cluster.adapt(minimum=0, maximum=1)
            with Client(cluster) as client:
                assert client.submit(lambda x: x + 1, 10).result() == 11

            # Need to clean up the DaskAutoscaler object
            # See https://github.com/dask/dask-kubernetes/issues/546
            cluster.scale(0)


def test_custom_spec(kopf_runner, docker_image):
    with kopf_runner:
        spec = make_cluster_spec("customspec", image=docker_image)
        with KubeCluster(
            custom_cluster_spec=spec,
        ) as cluster:
            with Client(cluster) as client:
                assert client.submit(lambda x: x + 1, 10).result() == 11<|MERGE_RESOLUTION|>--- conflicted
+++ resolved
@@ -1,23 +1,11 @@
 import pytest
 
-import dask.config
 from dask.distributed import Client
 from distributed.utils import TimeoutError
 
 from dask_kubernetes.experimental import KubeCluster, make_cluster_spec
 
 
-<<<<<<< HEAD
-@pytest.fixture
-def cluster(kopf_runner, docker_image):
-    with dask.config.set({"kubernetes.name": "foo-{uuid}"}):
-        with kopf_runner:
-            with KubeCluster(image=docker_image) as cluster:
-                yield cluster
-
-
-=======
->>>>>>> 6f59850e
 def test_kubecluster(cluster):
     assert "foo" in cluster.name
 
