import asyncio

import base64
import getpass
import os
import random
from time import time
import yaml

import kubernetes_asyncio as kubernetes
import pytest

import dask
from dask.distributed import Client, wait
from dask_kubernetes import (
    KubeCluster,
    make_pod_spec,
    clean_pod_template,
    ClusterAuth,
    KubeConfig,
    KubeAuth,
)
from distributed.utils import tmpfile
from distributed.utils_test import captured_logger


TEST_DIR = os.path.abspath(os.path.join(__file__, ".."))
CONFIG_DEMO = os.path.join(TEST_DIR, "config-demo.yaml")
FAKE_CERT = os.path.join(TEST_DIR, "fake-cert-file")
FAKE_KEY = os.path.join(TEST_DIR, "fake-key-file")
FAKE_CA = os.path.join(TEST_DIR, "fake-ca-file")


@pytest.fixture
def pod_spec(docker_image):
    yield clean_pod_template(
        make_pod_spec(
            image=docker_image,
            extra_container_config={"imagePullPolicy": "IfNotPresent"},
        )
    )


@pytest.fixture(scope="module")
def event_loop(request):
    """Override function-scoped fixture in pytest-asyncio."""
    loop = asyncio.new_event_loop()
    yield loop
    loop.close()


@pytest.fixture
def user_env():
    """The env var USER is not always set on non-linux systems."""
    if "USER" not in os.environ:
        os.environ["USER"] = getpass.getuser()
        yield
        del os.environ["USER"]
    else:
        yield


cluster_kwargs = {"asynchronous": True}


@pytest.fixture
async def cluster(k8s_cluster, pod_spec):
    async with KubeCluster(pod_spec, **cluster_kwargs) as cluster:
        yield cluster


@pytest.fixture
async def remote_cluster(k8s_cluster, pod_spec):
    async with KubeCluster(pod_spec, deploy_mode="remote", **cluster_kwargs) as cluster:
        yield cluster


@pytest.fixture
async def client(cluster):
    async with Client(cluster, asynchronous=True) as client:
        yield client


@pytest.mark.asyncio
async def test_versions(client):
    await client.get_versions(check=True)


@pytest.mark.asyncio
async def test_cluster_create(cluster):
    cluster.scale(1)
    await cluster
    async with Client(cluster, asynchronous=True) as client:
        result = await client.submit(lambda x: x + 1, 10)
        assert result == 11


@pytest.mark.asyncio
async def test_basic(cluster, client):
    cluster.scale(2)
    future = client.submit(lambda x: x + 1, 10)
    result = await future
    assert result == 11

    while len(cluster.scheduler_info["workers"]) < 2:
        await asyncio.sleep(0.1)

    # Ensure that inter-worker communication works well
    futures = client.map(lambda x: x + 1, range(10))
    total = client.submit(sum, futures)
    assert (await total) == sum(map(lambda x: x + 1, range(10)))
    assert all((await client.has_what()).values())


@pytest.mark.asyncio
async def test_logs(remote_cluster):
    cluster = remote_cluster
    cluster.scale(2)
    await cluster

    start = time()
    while len(cluster.scheduler_info["workers"]) < 2:
        await asyncio.sleep(0.1)
        assert time() < start + 20

    logs = await cluster.logs()
    assert len(logs) == 4
    for _, log in logs.items():
        assert (
            "distributed.scheduler" in log
            or "distributed.worker" in log
            or "Creating scheduler pod" in log
        )


@pytest.mark.asyncio
async def test_dask_worker_name_env_variable(k8s_cluster, pod_spec, user_env):
    with dask.config.set({"kubernetes.name": "foo-{USER}-{uuid}"}):
        async with KubeCluster(pod_spec, **cluster_kwargs) as cluster:
            assert "foo-" + getpass.getuser() in cluster.name


@pytest.mark.asyncio
async def test_diagnostics_link_env_variable(k8s_cluster, pod_spec, user_env):
    pytest.importorskip("bokeh")
    with dask.config.set({"distributed.dashboard.link": "foo-{USER}-{port}"}):
        async with KubeCluster(pod_spec, asynchronous=True) as cluster:
            port = cluster.scheduler_info["services"]["dashboard"]

            assert (
                "foo-" + getpass.getuser() + "-" + str(port) in cluster.dashboard_link
            )


@pytest.mark.skip(reason="Cannot run two closers locally as loadbalancer ports collide")
@pytest.mark.asyncio
async def test_namespace(k8s_cluster, pod_spec):
    async with KubeCluster(pod_spec, **cluster_kwargs) as cluster:
        assert "dask" in cluster.name
        assert getpass.getuser() in cluster.name
        async with KubeCluster(pod_spec, **cluster_kwargs) as cluster2:
            assert cluster.name != cluster2.name

            cluster2.scale(1)
            while len(await cluster2.pods()) != 1:
                await asyncio.sleep(0.1)


@pytest.mark.asyncio
async def test_adapt(cluster):
    cluster.adapt()
    async with Client(cluster, asynchronous=True) as client:
        future = client.submit(lambda x: x + 1, 10)
        result = await future
        assert result == 11

    start = time()
    while cluster.scheduler_info["workers"]:
        await asyncio.sleep(0.1)
        assert time() < start + 20


@pytest.mark.xfail(reason="The widget has changed upstream")
@pytest.mark.asyncio
async def test_ipython_display(cluster):
    ipywidgets = pytest.importorskip("ipywidgets")
    cluster.scale(1)
    await cluster
    cluster._ipython_display_()
    box = cluster._cached_widget
    assert isinstance(box, ipywidgets.Widget)
    cluster._ipython_display_()
    assert cluster._cached_widget is box

    start = time()
    while "<td>1</td>" not in str(box):  # one worker in a table
        assert time() < start + 20
        await asyncio.sleep(0.5)


@pytest.mark.asyncio
async def test_env(k8s_cluster, pod_spec):
    async with KubeCluster(pod_spec, env={"ABC": "DEF"}, **cluster_kwargs) as cluster:
        cluster.scale(1)
        await cluster
        async with Client(cluster, asynchronous=True) as client:
            while not cluster.scheduler_info["workers"]:
                await asyncio.sleep(0.1)
            env = await client.run(lambda: dict(os.environ))
            assert all(v["ABC"] == "DEF" for v in env.values())


@pytest.mark.asyncio
<<<<<<< HEAD
async def test_pod_template_yaml(image_name, ns, auth):
=======
async def test_pod_from_yaml(k8s_cluster, docker_image, ns):
>>>>>>> bbd805c9
    test_yaml = {
        "kind": "Pod",
        "metadata": {"labels": {"app": "dask", "component": "dask-worker"}},
        "spec": {
            "containers": [
                {
                    "args": [
                        "dask-worker",
                        "$(DASK_SCHEDULER_ADDRESS)",
                        "--nthreads",
                        "1",
                    ],
                    "image": docker_image,
                    "imagePullPolicy": "IfNotPresent",
                    "name": "dask-worker",
                }
            ]
        },
    }

    with tmpfile(extension="yaml") as fn:
        with open(fn, mode="w") as f:
            yaml.dump(test_yaml, f)
<<<<<<< HEAD
        async with KubeCluster(
            f.name, namespace=ns, auth=auth, **cluster_kwargs
        ) as cluster:
=======
        async with KubeCluster.from_yaml(f.name, **cluster_kwargs) as cluster:
>>>>>>> bbd805c9
            assert cluster.namespace == ns
            cluster.scale(2)
            await cluster
            async with Client(cluster, asynchronous=True) as client:
                future = client.submit(lambda x: x + 1, 10)
                result = await future.result(timeout=10)
                assert result == 11

                start = time()
                while len(cluster.scheduler_info["workers"]) < 2:
                    await asyncio.sleep(0.1)
                    assert time() < start + 20, "timeout"

                # Ensure that inter-worker communication works well
                futures = client.map(lambda x: x + 1, range(10))
                total = client.submit(sum, futures)
                assert (await total) == sum(map(lambda x: x + 1, range(10)))
                assert all((await client.has_what()).values())


@pytest.mark.asyncio
<<<<<<< HEAD
async def test_pod_template_yaml_expand_env_vars(image_name, ns, auth):
=======
async def test_pod_from_yaml_expand_env_vars(k8s_cluster, docker_image):
>>>>>>> bbd805c9
    try:
        os.environ["FOO_IMAGE"] = docker_image

        test_yaml = {
            "kind": "Pod",
            "metadata": {"labels": {"app": "dask", "component": "dask-worker"}},
            "spec": {
                "containers": [
                    {
                        "args": [
                            "dask-worker",
                            "$(DASK_SCHEDULER_ADDRESS)",
                            "--nthreads",
                            "1",
                        ],
                        "image": "${FOO_IMAGE}",
                        "imagePullPolicy": "IfNotPresent",
                        "name": "dask-worker",
                    }
                ]
            },
        }

        with tmpfile(extension="yaml") as fn:
            with open(fn, mode="w") as f:
                yaml.dump(test_yaml, f)
<<<<<<< HEAD
            async with KubeCluster(
                f.name, namespace=ns, auth=auth, **cluster_kwargs
            ) as cluster:
                assert cluster.pod_template.spec.containers[0].image == image_name
=======
            async with KubeCluster.from_yaml(f.name, **cluster_kwargs) as cluster:
                assert cluster.pod_template.spec.containers[0].image == docker_image
>>>>>>> bbd805c9
    finally:
        del os.environ["FOO_IMAGE"]


@pytest.mark.asyncio
<<<<<<< HEAD
async def test_pod_template_dict(image_name, ns, auth):
=======
async def test_pod_from_dict(docker_image):
>>>>>>> bbd805c9
    spec = {
        "metadata": {},
        "restartPolicy": "Never",
        "spec": {
            "containers": [
                {
                    "args": [
                        "dask-worker",
                        "$(DASK_SCHEDULER_ADDRESS)",
                        "--nthreads",
                        "1",
                        "--death-timeout",
                        "60",
                    ],
                    "command": None,
                    "image": docker_image,
                    "imagePullPolicy": "IfNotPresent",
                    "name": "dask-worker",
                }
            ]
        },
    }

<<<<<<< HEAD
    async with KubeCluster(
        spec, namespace=ns, port=32000, auth=auth, **cluster_kwargs
    ) as cluster:
=======
    async with KubeCluster.from_dict(spec, port=32000, **cluster_kwargs) as cluster:
>>>>>>> bbd805c9
        cluster.scale(2)
        await cluster
        async with Client(cluster, asynchronous=True) as client:
            future = client.submit(lambda x: x + 1, 10)
            result = await future
            assert result == 11

            while len(cluster.scheduler_info["workers"]) < 2:
                await asyncio.sleep(0.1)

            # Ensure that inter-worker communication works well
            futures = client.map(lambda x: x + 1, range(10))
            total = client.submit(sum, futures)
            assert (await total) == sum(map(lambda x: x + 1, range(10)))
            assert all((await client.has_what()).values())


@pytest.mark.asyncio
<<<<<<< HEAD
async def test_pod_template_minimal_dict(image_name, ns, auth):
=======
async def test_pod_from_minimal_dict(k8s_cluster, docker_image):
>>>>>>> bbd805c9
    spec = {
        "spec": {
            "containers": [
                {
                    "args": [
                        "dask-worker",
                        "$(DASK_SCHEDULER_ADDRESS)",
                        "--nthreads",
                        "1",
                        "--death-timeout",
                        "60",
                    ],
                    "command": None,
                    "image": docker_image,
                    "imagePullPolicy": "IfNotPresent",
                    "name": "worker",
                }
            ]
        }
    }

<<<<<<< HEAD
    async with KubeCluster(spec, namespace=ns, auth=auth, **cluster_kwargs) as cluster:
=======
    async with KubeCluster.from_dict(spec, **cluster_kwargs) as cluster:
>>>>>>> bbd805c9
        cluster.adapt()
        async with Client(cluster, asynchronous=True) as client:
            future = client.submit(lambda x: x + 1, 10)
            result = await future
            assert result == 11


@pytest.mark.asyncio
<<<<<<< HEAD
@pytest.mark.parametrize("method", ["from_dict", "from_yaml"])
async def test_kube_cluster_from_method_deprecated(
    method, tmpdir, image_name, ns, auth
):
    spec = {
        "spec": {
            "containers": [
                {
                    "args": [
                        "dask-worker",
                        "$(DASK_SCHEDULER_ADDRESS)",
                        "--nthreads",
                        "1",
                        "--death-timeout",
                        "60",
                    ],
                    "command": None,
                    "image": image_name,
                    "imagePullPolicy": "IfNotPresent",
                    "name": "dask-worker",
                }
            ]
        },
    }

    if method == "from_yaml":
        spec_path = str(tmpdir.join("spec.yaml"))
        with open(spec_path, mode="w") as f:
            yaml.dump(spec, f)
        spec = spec_path
=======
async def test_pod_template_from_conf(k8s_cluster, docker_image):
    spec = {"spec": {"containers": [{"name": "some-name", "image": docker_image}]}}

    with dask.config.set({"kubernetes.worker-template": spec}):
        async with KubeCluster(**cluster_kwargs) as cluster:
            assert cluster.pod_template.spec.containers[0].name == "some-name"
>>>>>>> bbd805c9

    constructor = getattr(KubeCluster, method)

    with pytest.warns(UserWarning) as record:
        async with constructor(
            spec, namespace=ns, auth=auth, **cluster_kwargs
        ) as cluster:
            # Smoketest things still work
            cluster.adapt()
            async with Client(cluster, asynchronous=True) as client:
                future = client.submit(lambda x: x + 1, 10)
                result = await future
                assert result == 11
    assert any("KubeCluster.from_yaml" in str(r.message) for r in record)


@pytest.mark.asyncio
async def test_pod_template_from_conf(image_name, auth):
    spec = {"spec": {"containers": [{"name": "some-name", "image": image_name}]}}

    with dask.config.set({"kubernetes.worker-template": spec}):
        async with KubeCluster(auth=auth, **cluster_kwargs) as cluster:
            assert cluster.pod_template.spec.containers[0].name == "some-name"


@pytest.mark.asyncio
async def test_constructor_parameters(k8s_cluster, pod_spec):
    env = {"FOO": "BAR", "A": 1}
    async with KubeCluster(
        pod_spec, name="myname", env=env, **cluster_kwargs
    ) as cluster:
        pod = cluster.pod_template
        assert pod.metadata.namespace == "default"

        var = [v for v in pod.spec.containers[0].env if v.name == "FOO"]
        assert var and var[0].value == "BAR"

        var = [v for v in pod.spec.containers[0].env if v.name == "A"]
        assert var and var[0].value == "1"

        assert pod.metadata.generate_name == "myname"


@pytest.mark.asyncio
async def test_reject_evicted_workers(cluster):
    cluster.scale(1)
    await cluster

    start = time()
    while len(cluster.scheduler_info["workers"]) != 1:
        await asyncio.sleep(0.1)
        assert time() < start + 60

    # Evict worker
    [worker] = cluster.workers.values()
    await cluster.core_api.create_namespaced_pod_eviction(
        (await worker.describe_pod()).metadata.name,
        (await worker.describe_pod()).metadata.namespace,
        kubernetes.client.V1beta1Eviction(
            delete_options=kubernetes.client.V1DeleteOptions(grace_period_seconds=300),
            metadata=(await worker.describe_pod()).metadata,
        ),
    )

    # Wait until worker removal has been picked up by scheduler
    start = time()
    while len(cluster.scheduler_info["workers"]) != 0:
        delta = time() - start
        assert delta < 60, f"Scheduler failed to remove worker in {delta:.0f}s"
        await asyncio.sleep(0.1)

    # Wait until worker removal has been handled by cluster
    while len(cluster.workers) != 0:
        delta = time() - start
        assert delta < 60, f"Cluster failed to remove worker in {delta:.0f}s"
        await asyncio.sleep(0.1)


@pytest.mark.asyncio
async def test_scale_up_down(cluster, client):
    np = pytest.importorskip("numpy")
    cluster.scale(2)
    await cluster

    start = time()
    while len(cluster.scheduler_info["workers"]) != 2:
        await asyncio.sleep(0.1)
        assert time() < start + 20

    a, b = list(cluster.scheduler_info["workers"])
    x = client.submit(np.ones, 1, workers=a)
    y = client.submit(np.ones, 50_000, workers=b)

    await wait([x, y])

    cluster.scale(1)
    await cluster

    start = time()
    while len(cluster.scheduler_info["workers"]) != 1:
        await asyncio.sleep(0.1)
        assert time() < start + 20

    # assert set(cluster.scheduler_info["workers"]) == {b}


@pytest.mark.xfail(
    reason="The delay between scaling up, starting a worker, and then scale down causes issues"
)
@pytest.mark.asyncio
async def test_scale_up_down_fast(cluster, client):
    cluster.scale(1)
    await cluster

    start = time()
    while len(cluster.scheduler_info["workers"]) != 1:
        await asyncio.sleep(0.1)
        assert time() < start + 20

    worker = next(iter(cluster.scheduler_info["workers"].values()))

    # Put some data on this worker
    future = client.submit(lambda: b"\x00" * int(1e6))
    await wait(future)
    assert worker in cluster.scheduler.tasks[future.key].who_has

    # Rescale the cluster many times without waiting: this should put some
    # pressure on kubernetes but this should never fail nor delete our worker
    # with the temporary result.
    for i in range(10):
        await cluster._scale_up(4)
        await asyncio.sleep(random.random() / 2)
        cluster.scale(1)
        await asyncio.sleep(random.random() / 2)

    start = time()
    while len(cluster.scheduler_info["workers"]) != 1:
        await asyncio.sleep(0.1)
        assert time() < start + 20

    # The original task result is still stored on the original worker: this pod
    # has never been deleted when rescaling the cluster and the result can
    # still be fetched back.
    assert worker in cluster.scheduler.tasks[future.key].who_has
    assert len(await future) == int(1e6)


@pytest.mark.xfail(reason="scaling has some unfortunate state")
@pytest.mark.asyncio
async def test_scale_down_pending(cluster, client, cleanup_namespaces):
    # Try to scale the cluster to use more pods than available
    nodes = (await cluster.core_api.list_node()).items
    max_pods = sum(int(node.status.allocatable["pods"]) for node in nodes)
    if max_pods > 50:
        # It's probably not reasonable to run this test against a large
        # kubernetes cluster.
        pytest.skip("Require a small test kubernetes cluster (maxpod <= 50)")
    extra_pods = 5
    requested_pods = max_pods + extra_pods
    cluster.scale(requested_pods)

    start = time()
    while len(cluster.scheduler_info["workers"]) < 2:
        await asyncio.sleep(0.1)
        # Wait a bit because the kubernetes cluster can take time to provision
        # the requested pods as we requested a large number of pods.
        assert time() < start + 60

    pending_pods = [p for p in (await cluster.pods()) if p.status.phase == "Pending"]
    assert len(pending_pods) >= extra_pods

    running_workers = list(cluster.scheduler_info["workers"].keys())
    assert len(running_workers) >= 2

    # Put some data on those workers to make them important to keep as long
    # as possible.
    def load_data(i):
        return b"\x00" * (i * int(1e6))

    futures = [
        client.submit(load_data, i, workers=w) for i, w in enumerate(running_workers)
    ]
    await wait(futures)

    # Reduce the cluster size down to the actually useful nodes: pending pods
    # and running pods without results should be shutdown and removed first:
    cluster.scale(len(running_workers))

    start = time()
    pod_statuses = [p.status.phase for p in await cluster.pods()]
    while len(pod_statuses) != len(running_workers):
        if time() - start > 60:
            raise AssertionError(
                "Expected %d running pods but got %r"
                % (len(running_workers), pod_statuses)
            )
        await asyncio.sleep(0.1)
        pod_statuses = [p.status.phase for p in await cluster.pods()]

    assert pod_statuses == ["Running"] * len(running_workers)
    assert list(cluster.scheduler_info["workers"].keys()) == running_workers

    # Terminate everything
    cluster.scale(0)

    start = time()
    while len(cluster.scheduler_info["workers"]) > 0:
        await asyncio.sleep(0.1)
        assert time() < start + 60


@pytest.mark.asyncio
async def test_automatic_startup(k8s_cluster, docker_image):
    test_yaml = {
        "kind": "Pod",
        "metadata": {"labels": {"foo": "bar"}},
        "spec": {
            "containers": [
                {
                    "args": [
                        "dask-worker",
                        "$(DASK_SCHEDULER_ADDRESS)",
                        "--nthreads",
                        "1",
                    ],
                    "image": docker_image,
                    "name": "dask-worker",
                }
            ]
        },
    }

    with tmpfile(extension="yaml") as fn:
        with open(fn, mode="w") as f:
            yaml.dump(test_yaml, f)
        with dask.config.set({"kubernetes.worker-template-path": fn}):
            async with KubeCluster(**cluster_kwargs) as cluster:
                assert cluster.pod_template.metadata.labels["foo"] == "bar"


@pytest.mark.asyncio
async def test_repr(cluster):
    for text in [repr(cluster), str(cluster)]:
        assert "Box" not in text
        assert (
            cluster.scheduler.address in text
            or cluster.scheduler.external_address in text
        )


@pytest.mark.asyncio
async def test_escape_username(k8s_cluster, pod_spec, monkeypatch):
    monkeypatch.setenv("LOGNAME", "Foo!._")

    async with KubeCluster(pod_spec, **cluster_kwargs) as cluster:
        assert "foo" in cluster.name
        assert "!" not in cluster.name
        assert "." not in cluster.name
        assert "_" not in cluster.name
        assert "foo" in cluster.pod_template.metadata.labels["user"]


@pytest.mark.asyncio
async def test_escape_name(k8s_cluster, pod_spec):
    async with KubeCluster(pod_spec, name="foo@bar", **cluster_kwargs) as cluster:
        assert "@" not in str(cluster.pod_template)


@pytest.mark.asyncio
async def test_maximum(cluster):
    with dask.config.set({"kubernetes.count.max": 1}):
        with captured_logger("dask_kubernetes") as logger:
            cluster.scale(10)
            await cluster

            start = time()
            while len(cluster.scheduler_info["workers"]) <= 0:
                await asyncio.sleep(0.1)
                assert time() < start + 60
            await asyncio.sleep(0.5)
            assert len(cluster.scheduler_info["workers"]) == 1

        result = logger.getvalue()
        assert "scale beyond maximum number of workers" in result.lower()


def test_default_toleration(pod_spec):
    tolerations = pod_spec.to_dict()["spec"]["tolerations"]
    assert {
        "key": "k8s.dask.org/dedicated",
        "operator": "Equal",
        "value": "worker",
        "effect": "NoSchedule",
        "toleration_seconds": None,
    } in tolerations
    assert {
        "key": "k8s.dask.org_dedicated",
        "operator": "Equal",
        "value": "worker",
        "effect": "NoSchedule",
        "toleration_seconds": None,
    } in tolerations


def test_default_toleration_preserved(docker_image):
    pod_spec = clean_pod_template(
        make_pod_spec(
            image=docker_image,
            extra_pod_config={
                "tolerations": [
                    {
                        "key": "example.org/toleration",
                        "operator": "Exists",
                        "effect": "NoSchedule",
                    }
                ]
            },
        )
    )
    tolerations = pod_spec.to_dict()["spec"]["tolerations"]
    assert {
        "key": "k8s.dask.org/dedicated",
        "operator": "Equal",
        "value": "worker",
        "effect": "NoSchedule",
        "toleration_seconds": None,
    } in tolerations
    assert {
        "key": "k8s.dask.org_dedicated",
        "operator": "Equal",
        "value": "worker",
        "effect": "NoSchedule",
        "toleration_seconds": None,
    } in tolerations
    assert {
        "key": "example.org/toleration",
        "operator": "Exists",
        "effect": "NoSchedule",
    } in tolerations


@pytest.mark.asyncio
async def test_auth_missing(k8s_cluster, pod_spec):
    with pytest.raises(kubernetes.config.ConfigException) as info:
        await KubeCluster(pod_spec, auth=[], **cluster_kwargs)

    assert "No authorization methods were provided" in str(info.value)


@pytest.mark.asyncio
async def test_auth_tries_all_methods(k8s_cluster, pod_spec):
    fails = {"count": 0}

    class FailAuth(ClusterAuth):
        def load(self):
            fails["count"] += 1
            raise kubernetes.config.ConfigException("Fail #{count}".format(**fails))

    with pytest.raises(kubernetes.config.ConfigException) as info:
        await KubeCluster(pod_spec, auth=[FailAuth()] * 3, **cluster_kwargs)

    assert "Fail #3" in str(info.value)
    assert fails["count"] == 3


@pytest.mark.xfail(
    reason="Updating the default client configuration is broken in kubernetes"
)
@pytest.mark.asyncio
async def test_auth_kubeconfig_with_filename():
    await KubeConfig(config_file=CONFIG_DEMO).load()

    # we've set the default configuration, so check that it is default
    config = kubernetes.client.Configuration()
    assert config.host == "https://1.2.3.4"
    assert config.cert_file == FAKE_CERT
    assert config.key_file == FAKE_KEY
    assert config.ssl_ca_cert == FAKE_CA


@pytest.mark.xfail(
    reason="Updating the default client configuration is broken in kubernetes"
)
@pytest.mark.asyncio
async def test_auth_kubeconfig_with_context():
    await KubeConfig(config_file=CONFIG_DEMO, context="exp-scratch").load()

    # we've set the default configuration, so check that it is default
    config = kubernetes.client.Configuration()
    assert config.host == "https://5.6.7.8"
    assert config.api_key["authorization"] == "Basic {}".format(
        base64.b64encode(b"exp:some-password").decode("ascii")
    )


@pytest.mark.xfail(
    reason="Updating the default client configuration is broken in async kubernetes"
)
@pytest.mark.asyncio
async def test_auth_explicit():
    await KubeAuth(
        host="https://9.8.7.6", username="abc", password="some-password"
    ).load()

    config = kubernetes.client.Configuration()
    assert config.host == "https://9.8.7.6"
    assert config.username == "abc"
    assert config.password == "some-password"
    assert config.get_basic_auth_token() == "Basic {}".format(
        base64.b64encode(b"abc:some-password").decode("ascii")
    )


@pytest.mark.asyncio
async def test_start_with_workers(k8s_cluster, pod_spec):
    async with KubeCluster(pod_spec, n_workers=2, **cluster_kwargs) as cluster:
        async with Client(cluster, asynchronous=True) as client:
            while len(cluster.scheduler_info["workers"]) != 2:
                await asyncio.sleep(0.1)<|MERGE_RESOLUTION|>--- conflicted
+++ resolved
@@ -211,11 +211,7 @@
 
 
 @pytest.mark.asyncio
-<<<<<<< HEAD
-async def test_pod_template_yaml(image_name, ns, auth):
-=======
-async def test_pod_from_yaml(k8s_cluster, docker_image, ns):
->>>>>>> bbd805c9
+async def test_pod_from_yaml(k8s_cluster, docker_image):
     test_yaml = {
         "kind": "Pod",
         "metadata": {"labels": {"app": "dask", "component": "dask-worker"}},
@@ -239,13 +235,7 @@
     with tmpfile(extension="yaml") as fn:
         with open(fn, mode="w") as f:
             yaml.dump(test_yaml, f)
-<<<<<<< HEAD
-        async with KubeCluster(
-            f.name, namespace=ns, auth=auth, **cluster_kwargs
-        ) as cluster:
-=======
-        async with KubeCluster.from_yaml(f.name, **cluster_kwargs) as cluster:
->>>>>>> bbd805c9
+        async with KubeCluster(f.name, **cluster_kwargs) as cluster:
             assert cluster.namespace == ns
             cluster.scale(2)
             await cluster
@@ -267,11 +257,7 @@
 
 
 @pytest.mark.asyncio
-<<<<<<< HEAD
-async def test_pod_template_yaml_expand_env_vars(image_name, ns, auth):
-=======
-async def test_pod_from_yaml_expand_env_vars(k8s_cluster, docker_image):
->>>>>>> bbd805c9
+async def test_pod_expand_env_vars(k8s_cluster, docker_image):
     try:
         os.environ["FOO_IMAGE"] = docker_image
 
@@ -298,25 +284,14 @@
         with tmpfile(extension="yaml") as fn:
             with open(fn, mode="w") as f:
                 yaml.dump(test_yaml, f)
-<<<<<<< HEAD
-            async with KubeCluster(
-                f.name, namespace=ns, auth=auth, **cluster_kwargs
-            ) as cluster:
-                assert cluster.pod_template.spec.containers[0].image == image_name
-=======
-            async with KubeCluster.from_yaml(f.name, **cluster_kwargs) as cluster:
+            async with KubeCluster(f.name, **cluster_kwargs) as cluster:
                 assert cluster.pod_template.spec.containers[0].image == docker_image
->>>>>>> bbd805c9
     finally:
         del os.environ["FOO_IMAGE"]
 
 
 @pytest.mark.asyncio
-<<<<<<< HEAD
-async def test_pod_template_dict(image_name, ns, auth):
-=======
-async def test_pod_from_dict(docker_image):
->>>>>>> bbd805c9
+async def test_pod_template_dict(docker_image):
     spec = {
         "metadata": {},
         "restartPolicy": "Never",
@@ -340,13 +315,7 @@
         },
     }
 
-<<<<<<< HEAD
-    async with KubeCluster(
-        spec, namespace=ns, port=32000, auth=auth, **cluster_kwargs
-    ) as cluster:
-=======
-    async with KubeCluster.from_dict(spec, port=32000, **cluster_kwargs) as cluster:
->>>>>>> bbd805c9
+    async with KubeCluster(spec, port=32000, **cluster_kwargs) as cluster:
         cluster.scale(2)
         await cluster
         async with Client(cluster, asynchronous=True) as client:
@@ -365,11 +334,7 @@
 
 
 @pytest.mark.asyncio
-<<<<<<< HEAD
-async def test_pod_template_minimal_dict(image_name, ns, auth):
-=======
-async def test_pod_from_minimal_dict(k8s_cluster, docker_image):
->>>>>>> bbd805c9
+async def test_pod_template_minimal_dict(k8s_cluster, docker_image):
     spec = {
         "spec": {
             "containers": [
@@ -391,11 +356,7 @@
         }
     }
 
-<<<<<<< HEAD
-    async with KubeCluster(spec, namespace=ns, auth=auth, **cluster_kwargs) as cluster:
-=======
-    async with KubeCluster.from_dict(spec, **cluster_kwargs) as cluster:
->>>>>>> bbd805c9
+    async with KubeCluster(spec, **cluster_kwargs) as cluster:
         cluster.adapt()
         async with Client(cluster, asynchronous=True) as client:
             future = client.submit(lambda x: x + 1, 10)
@@ -404,11 +365,8 @@
 
 
 @pytest.mark.asyncio
-<<<<<<< HEAD
 @pytest.mark.parametrize("method", ["from_dict", "from_yaml"])
-async def test_kube_cluster_from_method_deprecated(
-    method, tmpdir, image_name, ns, auth
-):
+async def test_kube_cluster_from_method_deprecated(method, tmpdir, docker_image):
     spec = {
         "spec": {
             "containers": [
@@ -422,7 +380,7 @@
                         "60",
                     ],
                     "command": None,
-                    "image": image_name,
+                    "image": docker_image,
                     "imagePullPolicy": "IfNotPresent",
                     "name": "dask-worker",
                 }
@@ -435,21 +393,11 @@
         with open(spec_path, mode="w") as f:
             yaml.dump(spec, f)
         spec = spec_path
-=======
-async def test_pod_template_from_conf(k8s_cluster, docker_image):
-    spec = {"spec": {"containers": [{"name": "some-name", "image": docker_image}]}}
-
-    with dask.config.set({"kubernetes.worker-template": spec}):
-        async with KubeCluster(**cluster_kwargs) as cluster:
-            assert cluster.pod_template.spec.containers[0].name == "some-name"
->>>>>>> bbd805c9
 
     constructor = getattr(KubeCluster, method)
 
     with pytest.warns(UserWarning) as record:
-        async with constructor(
-            spec, namespace=ns, auth=auth, **cluster_kwargs
-        ) as cluster:
+        async with constructor(spec, **cluster_kwargs) as cluster:
             # Smoketest things still work
             cluster.adapt()
             async with Client(cluster, asynchronous=True) as client:
