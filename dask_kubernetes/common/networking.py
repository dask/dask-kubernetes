--- conflicted
+++ resolved
@@ -53,14 +53,9 @@
         lb = service.status.load_balancer.ingress[0]
         host = lb.hostname or lb.ip
     elif service.spec.type == "NodePort":
-<<<<<<< HEAD
+        port = _get_port(service, port_name, is_node_port=True)
         nodes = await kr8s.asyncio.get("nodes")
         host = nodes[0].status.addresses[0].address
-=======
-        port = _get_port(service, port_name, is_node_port=True)
-        nodes = await core_api.list_node()
-        host = nodes.items[0].status.addresses[0].address
->>>>>>> 32a4f61a
     elif service.spec.type == "ClusterIP":
         port = _get_port(service, port_name)
         if not port_forward_cluster_ip:
