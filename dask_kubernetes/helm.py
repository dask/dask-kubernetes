--- conflicted
+++ resolved
@@ -1,14 +1,10 @@
 import asyncio
-<<<<<<< HEAD
 import aiohttp
 import shutil
 import subprocess
 import warnings
 from contextlib import suppress
-=======
 import json
-import subprocess
->>>>>>> bf101336
 
 from distributed.deploy import Cluster
 from distributed.core import rpc, Status
@@ -92,15 +88,6 @@
         port_forward_cluster_ip=False,
         loop=None,
         asynchronous=False,
-<<<<<<< HEAD
-        scheduler_name="dask-scheduler",
-        worker_name="dask-worker",
-    ):
-        self.release_name = release_name
-        self.namespace = namespace or _namespace_default()
-        self.name = self.release_name + "." + self.namespace
-        self.check_helm_dependency()
-=======
         scheduler_name="scheduler",
         worker_name="worker",
         node_host=None,
@@ -109,9 +96,9 @@
     ):
         self.release_name = release_name
         self.namespace = namespace or namespace_default()
+        self.name = self.release_name + "." + self.namespace
         check_dependency("helm")
         check_dependency("kubectl")
->>>>>>> bf101336
         status = subprocess.run(
             ["helm", "-n", self.namespace, "status", self.release_name],
             capture_output=True,
@@ -171,43 +158,12 @@
         service = await self.core_api.read_namespaced_service(
             service_name, self.namespace
         )
-<<<<<<< HEAD
-        [port] = [port.port for port in service.spec.ports if port.name == service_name]
-        if service.spec.type == "LoadBalancer":
-            lb = service.status.load_balancer.ingress[0]
-            host = lb.hostname or lb.ip
-            return f"tcp://{host}:{port}"
-        elif service.spec.type == "NodePort":
-            [port] = [
-                port.node_port
-                for port in service.spec.ports
-                if port.name == service_name
-            ]
-            nodes = await self.core_api.list_node()
-            host = nodes.items[0].status.addresses[0].address
-            return f"tcp://{host}:{port}"
-        elif service.spec.type == "ClusterIP":
-            if self.port_forward_cluster_ip:
-                warnings.warn(
-                    f"""
-                    Sorry we do not currently support local port forwarding.
-
-                    Please port-forward the service locally yourself with the following command.
-
-                    kubectl port-forward --namespace {self.namespace} svc/{service_name} {port}:{port} &
-                    """
-                )  # FIXME Handle this port forward here with the kubernetes library
-                return f"tcp://localhost:{port}"
-            return f"tcp://{service.spec.cluster_ip}:{port}"
-        raise RuntimeError("Unable to determine scheduler address.")
-=======
         address = await get_external_address_for_scheduler_service(
             self.core_api, service, port_forward_cluster_ip=self.port_forward_cluster_ip
         )
         if address is None:
             raise RuntimeError("Unable to determine scheduler address.")
         return address
->>>>>>> bf101336
 
     async def _wait_for_workers(self):
         while True:
@@ -324,9 +280,9 @@
     async def _adapt(self, *args, **kwargs):
         return super().adapt(*args, **kwargs)
 
-    def close(self, *args, **kwargs):
+    async def _close(self, *args, **kwargs):
         """Close the cluster."""
-        raise NotImplementedError(
+        warnings.warn(
             "It is not possible to close a HelmCluster object. \n"
             "Please delete the cluster via the helm CLI: \n\n"
             f"  $ helm delete --namespace {self.namespace} {self.release_name}"
@@ -345,7 +301,7 @@
     await ClusterAuth.load_first(auth)
     async with kubernetes.client.api_client.ApiClient() as api:
         core_api = kubernetes.client.CoreV1Api(api)
-        namespace = namespace or _namespace_default()
+        namespace = namespace or namespace_default()
         try:
             pods = await core_api.list_pod_for_all_namespaces(
                 label_selector=f"app=dask,component=scheduler",
