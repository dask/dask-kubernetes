--- conflicted
+++ resolved
@@ -131,41 +131,12 @@
         service = await self.core_api.read_namespaced_service(
             service_name, self.namespace
         )
-<<<<<<< HEAD
         address = await get_external_address_for_scheduler_service(
             self.core_api, service, port_forward_cluster_ip=self.port_forward_cluster_ip
         )
         if address is None:
             raise RuntimeError("Unable to determine scheduler address.")
         return address
-=======
-        [port] = [port.port for port in service.spec.ports if port.name == service_name]
-        if service.spec.type == "LoadBalancer":
-            lb = service.status.load_balancer.ingress[0]
-            host = lb.hostname or lb.ip
-            return f"tcp://{host}:{port}"
-        elif service.spec.type == "NodePort":
-            if self.node_host is None:
-                nodes = await self.core_api.list_node()
-                self.node_host = nodes.items[0].status.addresses[0].address
-            if self.node_port is None:
-                self.node_port = port
-            return f"tcp://{self.node_host}:{self.node_port}"
-        elif service.spec.type == "ClusterIP":
-            if self.port_forward_cluster_ip:
-                warnings.warn(
-                    f"""
-                    Sorry we do not currently support local port forwarding.
-
-                    Please port-forward the service locally yourself with the following command.
-
-                    kubectl port-forward --namespace {self.namespace} svc/{service_name} {port}:{port} &
-                    """
-                )  # FIXME Handle this port forward here with the kubernetes library
-                return f"tcp://localhost:{port}"
-            return f"tcp://{service.spec.cluster_ip}:{port}"
-        raise RuntimeError("Unable to determine scheduler address.")
->>>>>>> ab863925
 
     async def _wait_for_workers(self):
         while True:
