from __future__ import annotations

import asyncio
import atexit
from contextlib import suppress
from enum import Enum
import getpass
import logging
import os
import time
from typing import ClassVar
import warnings
import weakref
import uuid

from rich import box
from rich.live import Live
from rich.table import Table
from rich.console import Group
from rich.panel import Panel
from rich.spinner import Spinner
import httpx
import kr8s
from kr8s.asyncio.objects import Pod, Service
import yaml

import dask.config
from distributed.core import Status, rpc
from distributed.deploy import Cluster
from distributed.utils import (
    Log,
    Logs,
    TimeoutError,
    format_dashboard_link,
)

from dask_kubernetes.common.auth import ClusterAuth
from dask_kubernetes.common.networking import (
    get_scheduler_address,
    wait_for_scheduler,
    wait_for_scheduler_comm,
)
from dask_kubernetes.common.utils import get_current_namespace
from dask_kubernetes.exceptions import CrashLoopBackOffError, SchedulerStartupError
from dask_kubernetes.operator._objects import (
    DaskCluster,
    DaskWorkerGroup,
    DaskAutoscaler,
)

logger = logging.getLogger(__name__)


class CreateMode(Enum):
    CREATE_ONLY = "CREATE_ONLY"
    CREATE_OR_CONNECT = "CREATE_OR_CONNECT"
    CONNECT_ONLY = "CONNECT_ONLY"


class KubeCluster(Cluster):
    """Launch a Dask Cluster on Kubernetes using the Operator

    This cluster manager creates a Dask cluster by deploying
    the necessary kubernetes resources the Dask Operator needs
    to create pods. It can also connect to an existing cluster
    by providing the name of the cluster.

    Parameters
    ----------
    name: str (required)
        Name given the Dask cluster.
    namespace: str (optional)
        Namespace in which to launch the workers.
        Defaults to current namespace if available or "default"
    image: str (optional)
        Image to run in Scheduler and Worker Pods.
    n_workers: int
        Number of workers on initial launch.
        Use ``scale`` to change this number in the future
    resources: Dict[str, str]
    env: List[dict] | Dict[str, str]
        List of environment variables to pass to worker pod.
        Can be a list of dicts using the same structure as k8s envs
        or a single dictionary of key/value pairs
    worker_command: List[str] | str
        The command to use when starting the worker.
        If command consists of multiple words it should be passed as a list of strings.
        Defaults to ``"dask-worker"``.
    auth: List[ClusterAuth] (optional)
        Configuration methods to attempt in order.  Defaults to
        ``[InCluster(), KubeConfig()]``.
    port_forward_cluster_ip: bool (optional)
        If the chart uses ClusterIP type services, forward the
        ports locally. If you are running it locally it should
        be the port you are forwarding to ``<port>``.
    create_mode: CreateMode (optional)
        How to handle cluster creation if the cluster resource already exists.
        Default behaviour is to create a new clustser if one with that name
        doesn't exist, or connect to an existing one if it does.
        You can also set ``CreateMode.CREATE_ONLY`` to raise an exception if a cluster
        with that name already exists. Or ``CreateMode.CONNECT_ONLY`` to raise an exception
        if a cluster with that name doesn't exist.
    shutdown_on_close: bool (optional)
        Whether or not to delete the cluster resource when this object is closed.
        Defaults to ``True`` when creating a cluster and ``False`` when connecting to an existing one.
    idle_timeout: int (optional)
        If set Kubernetes will delete the cluster automatically if the scheduler is idle for longer than
        this timeout in seconds.
    resource_timeout: int (optional)
        Time in seconds to wait for Kubernetes resources to enter their expected state.
        Example: If the ``DaskCluster`` resource that gets created isn't moved into a known ``status.phase``
        by the controller then it is likely the controller isn't running or is malfunctioning and we time
        out and clean up with a useful error.
        Example 2: If the scheduler Pod enters a ``CrashBackoffLoop`` state for longer than this timeout we
        give up with a useful error.
        Defaults to ``60`` seconds.
    scheduler_service_type: str (optional)
        Kubernetes service type to use for the scheduler. Defaults to ``ClusterIP``.
    custom_cluster_spec: str | dict (optional)
        Path to a YAML manifest or a dictionary representation of a ``DaskCluster`` resource object which will be
        used to create the cluster instead of generating one from the other keyword arguments.
    scheduler_forward_port: int (optional)
        The port to use when forwarding the scheduler dashboard. Will utilize a random port by default

    **kwargs: dict
        Additional keyword arguments to pass to LocalCluster

    Examples
    --------
    >>> from dask_kubernetes.operator import KubeCluster
    >>> cluster = KubeCluster(name="foo")

    You can add another group of workers (default is 3 workers)
    >>> cluster.add_worker_group('additional', n=4)

    You can then resize the cluster with the scale method
    >>> cluster.scale(10)

    And optionally scale a specific worker group
    >>> cluster.scale(10, worker_group='additional')

    You can also resize the cluster adaptively and give
    it a range of workers
    >>> cluster.adapt(20, 50)

    You can pass this cluster directly to a Dask client
    >>> from dask.distributed import Client
    >>> client = Client(cluster)

    You can also access cluster logs
    >>> cluster.get_logs()

    You can also connect to an existing cluster
    >>> existing_cluster = KubeCluster.from_name(name="ialreadyexist")

    See Also
    --------
    KubeCluster.from_name
    """

    _instances: ClassVar[weakref.WeakSet[KubeCluster]] = weakref.WeakSet()

    def __init__(
        self,
        *,
        name=None,
        namespace=None,
        image=None,
        n_workers=None,
        resources=None,
        env=None,
        worker_command=None,
        auth=ClusterAuth.DEFAULT,
        port_forward_cluster_ip=None,
        create_mode=None,
        shutdown_on_close=None,
        idle_timeout=None,
        resource_timeout=None,
        scheduler_service_type=None,
        custom_cluster_spec=None,
        scheduler_forward_port=None,
        loop=None,
        asynchronous=False,
        **kwargs,
    ):
        name = dask.config.get("kubernetes.name", override_with=name)
        self.namespace = (
            dask.config.get("kubernetes.namespace", override_with=namespace)
            or get_current_namespace()
        )
        self.image = dask.config.get("kubernetes.image", override_with=image)
        self.n_workers = dask.config.get(
            "kubernetes.count.start", override_with=n_workers
        )
        if dask.config.get("kubernetes.count.max"):
            warnings.warn(
                "Setting a maximum number of workers is no longer supported. "
                "Please use Kubernetes Resource Quotas instead."
            )
        self.resources = dask.config.get(
            "kubernetes.resources", override_with=resources
        )
        self.env = dask.config.get("kubernetes.env", override_with=env)
        self.worker_command = dask.config.get(
            "kubernetes.worker-command", override_with=worker_command
        )
        self.auth = auth
        self.port_forward_cluster_ip = dask.config.get(
            "kubernetes.port-forward-cluster-ip", override_with=port_forward_cluster_ip
        )
        self.create_mode = dask.config.get(
            "kubernetes.create-mode", override_with=create_mode
        )
        self.shutdown_on_close = dask.config.get(
            "kubernetes.shutdown-on-close", override_with=shutdown_on_close
        )
        self._resource_timeout = dask.config.get(
            "kubernetes.resource-timeout", override_with=resource_timeout
        )
        self._custom_cluster_spec = dask.config.get(
            "kubernetes.custom-cluster-spec", override_with=custom_cluster_spec
        )
        self.scheduler_service_type = dask.config.get(
            "kubernetes.scheduler-service-type", override_with=scheduler_service_type
        )
        self.scheduler_forward_port = dask.config.get(
            "kubernetes.scheduler-forward-port", override_with=scheduler_forward_port
        )
        self.idle_timeout = dask.config.get(
            "kubernetes.idle-timeout", override_with=idle_timeout
        )

        if self._custom_cluster_spec:
            if isinstance(self._custom_cluster_spec, str):
                with open(self._custom_cluster_spec) as f:
                    self._custom_cluster_spec = yaml.safe_load(f.read())
            name = self._custom_cluster_spec["metadata"]["name"]

        if isinstance(self.worker_command, str):
            self.worker_command = self.worker_command.split(" ")

        try:
            # Validate `resources` param is a dictionary whose
            # keys must either be 'limits' or 'requests'
            assert isinstance(
                self.resources, dict
            ), f"resources must be dict type, found {type(resources)}"
            for field in self.resources:
                if field in ("limits", "requests"):
                    assert isinstance(
                        self.resources[field], dict
                    ), f"key of '{field}' must be dict type"
                else:
                    raise ValueError(f"resources has unknown field '{field}'")
        except AssertionError as e:
            raise TypeError from e

        name = name.format(
            user=getpass.getuser(), uuid=str(uuid.uuid4())[:10], **os.environ
        )
        self._instances.add(self)
        self._rich_spinner = Spinner("dots", speed=0.5)
        self._startup_component_status = {}

        super().__init__(name=name, loop=loop, asynchronous=asynchronous, **kwargs)

        # If https://github.com/dask/distributed/pull/7941 is merged we can
        # simplify the next 8 lines to ``if not self.called_from_running_loop:``
        try:
            called_from_running_loop = (
                getattr(loop, "asyncio_loop", None) is asyncio.get_running_loop()
            )
        except RuntimeError:
            called_from_running_loop = asynchronous

        if not called_from_running_loop:
            self._loop_runner.start()
            self.sync(self._start)

    def _log(self, log):
        temp = self.quiet
        self.quiet = True
        super()._log(log)
        self.quiet = temp

    @property
    def dashboard_link(self):
        host = self.scheduler_address.split("://")[1].split("/")[0].split(":")[0]
        return format_dashboard_link(host, self.forwarded_dashboard_port)

    async def _start(self):
        try:
            watch_component_status_task = asyncio.create_task(
                self._watch_component_status()
            )
            if not self.quiet:
                show_rich_output_task = asyncio.create_task(self._show_rich_output())
            await ClusterAuth.load_first(self.auth)
            cluster = await DaskCluster(self.name, namespace=self.namespace)
            cluster_exists = await cluster.exists()

            if cluster_exists and self.create_mode == CreateMode.CREATE_ONLY:
                raise ValueError(
                    f"Cluster {self.name} already exists and create mode is '{CreateMode.CREATE_ONLY}'"
                )
            elif cluster_exists:
                self._log("Connecting to existing cluster")
                await self._connect_cluster()
            elif not cluster_exists and self.create_mode == CreateMode.CONNECT_ONLY:
                raise ValueError(
                    f"Cluster {self.name} doesn't already exist and create "
                    f"mode is '{CreateMode.CONNECT_ONLY}'"
                )
            else:
                self._log("Creating cluster")
                await self._create_cluster()

            await super()._start()
            self._log(f"Ready, dashboard available at {self.dashboard_link}")
        finally:
            watch_component_status_task.cancel()
            if not self.quiet:
                show_rich_output_task.cancel()

    def __await__(self):
        async def _():
            if self.status == Status.created:
                await self._start()
            return self

        return _().__await__()

    async def _create_cluster(self):
        if self.shutdown_on_close is None:
            self.shutdown_on_close = True

<<<<<<< HEAD
        if not self._custom_cluster_spec:
            self._log("Generating cluster spec")
            data = make_cluster_spec(
                name=self.name,
                env=self.env,
                resources=self.resources,
                worker_command=self.worker_command,
                n_workers=self.n_workers,
                image=self.image,
                scheduler_service_type=self.scheduler_service_type,
                idle_timeout=self.idle_timeout,
=======
            try:
                self._log("Waiting for controller to action cluster")
                await self._wait_for_controller()
            except TimeoutError as e:
                await self._close()
                raise e
            try:
                self._log("Waiting for scheduler pod")
                await wait_for_scheduler(
                    self.name,
                    self.namespace,
                    timeout=self._resource_timeout,
                )
            except CrashLoopBackOffError as e:
                logs = await self._get_logs()
                pods = await core_api.list_namespaced_pod(
                    namespace=self.namespace,
                    label_selector=f"dask.org/component=scheduler,dask.org/cluster-name={self.name}",
                )
                await self._close()
                raise SchedulerStartupError(
                    "Scheduler failed to start.",
                    "Scheduler Pod logs:",
                    logs[pods.items[0].metadata.name],
                ) from e
            self._log("Waiting for scheduler service")
            await wait_for_service(f"{self.name}-scheduler", self.namespace)
            scheduler_address = await self._get_scheduler_address()
            self._log("Connecting to scheduler")
            await wait_for_scheduler_comm(scheduler_address)
            self.scheduler_comm = rpc(scheduler_address)
            local_port = self.scheduler_forward_port
            if local_port:
                local_port = int(local_port)
            self._log("Getting dashboard URL")
            dashboard_address = await get_scheduler_address(
                f"{self.name}-scheduler",
                self.namespace,
                port_name="http-dashboard",
                port_forward_cluster_ip=self.port_forward_cluster_ip,
                local_port=local_port,
>>>>>>> 67bde4b8
            )
        else:
            data = self._custom_cluster_spec
        try:
            self._log("Creating DaskCluster object")
            cluster = await DaskCluster(data, namespace=self.namespace)
            await cluster.create()
        except httpx.HTTPStatusError as e:
            if e.response.status_code == 404:
                raise RuntimeError(
                    "Failed to create DaskCluster resource."
                    "Are the Dask Custom Resource Definitions installed? "
                    "https://kubernetes.dask.org/en/latest/operator.html#installing-the-operator"
                ) from e
            else:
                raise e

        try:
            self._log("Waiting for controller to action cluster")
            await self._wait_for_controller()
        except TimeoutError as e:
            await self._close()
            raise e
        try:
            self._log("Waiting for scheduler pod")
            await wait_for_scheduler(
<<<<<<< HEAD
                self.name,
=======
                self.name, self.namespace, timeout=self._resource_timeout
            )
            self._log("Waiting for scheduler service")
            await wait_for_service(service_name, self.namespace)
            scheduler_address = await self._get_scheduler_address()
            self._log("Connecting to scheduler")
            await wait_for_scheduler_comm(scheduler_address)
            self.scheduler_comm = rpc(scheduler_address)
            local_port = self.scheduler_forward_port
            if local_port:
                local_port = int(local_port)
            self._log("Getting dashboard URL")
            dashboard_address = await get_scheduler_address(
                service_name,
>>>>>>> 67bde4b8
                self.namespace,
                timeout=self._resource_timeout,
            )
        except CrashLoopBackOffError as e:
            scheduler_pod = await Pod.get(
                namespace=self.namespace,
                label_selector=f"dask.org/component=scheduler,dask.org/cluster-name={self.name}",
            )
            await self._close()
            raise SchedulerStartupError(
                "Scheduler failed to start.",
                "Scheduler Pod logs:",
                scheduler_pod.logs(),
            ) from e
        self._log("Waiting for scheduler service")
        await wait_for_service(f"{self.name}-scheduler", self.namespace)
        scheduler_address = await self._get_scheduler_address()
        self._log("Connecting to scheduler")
        await wait_for_scheduler_comm(scheduler_address)
        self.scheduler_comm = rpc(scheduler_address)
        local_port = self.scheduler_forward_port
        if local_port:
            local_port = int(local_port)
        self._log("Getting dashboard URL")
        dashboard_address = await get_scheduler_address(
            f"{self.name}-scheduler",
            self.namespace,
            port_name="http-dashboard",
            port_forward_cluster_ip=self.port_forward_cluster_ip,
            local_port=local_port,
        )
        self.forwarded_dashboard_port = dashboard_address.split(":")[-1]

    async def _connect_cluster(self):
        if self.shutdown_on_close is None:
            self.shutdown_on_close = False
        cluster = await DaskCluster.get(self.name, namespace=self.namespace)
        container_spec = cluster.spec.worker.spec.containers[0]
        self.image = container_spec.image
        self.n_workers = cluster.replicas
        if "resources" in container_spec:
            self.resources = container_spec.resources
        else:
            self.resources = None
        if "env" in container_spec:
            self.env = container_spec.env
        else:
            self.env = {}
        service_name = f"{cluster.name}-scheduler"
        self._log("Waiting for scheduler pod")
        await wait_for_scheduler(
            self.name, self.namespace, timeout=self._resource_timeout
        )
        self._log("Waiting for scheduler service")
        await wait_for_service(service_name, self.namespace)
        scheduler_address = await self._get_scheduler_address()
        self._log("Connecting to scheduler")
        await wait_for_scheduler_comm(scheduler_address)
        self.scheduler_comm = rpc(scheduler_address)
        local_port = self.scheduler_forward_port
        if local_port:
            local_port = int(local_port)
        self._log("Getting dashboard URL")
        dashboard_address = await get_scheduler_address(
            service_name,
            self.namespace,
            port_name="http-dashboard",
            port_forward_cluster_ip=self.port_forward_cluster_ip,
            local_port=local_port,
        )
        self.forwarded_dashboard_port = dashboard_address.split(":")[-1]

    async def _get_scheduler_address(self):
        address = await get_scheduler_address(
            f"{self.name}-scheduler",
            self.namespace,
            port_forward_cluster_ip=self.port_forward_cluster_ip,
        )
        return address

    async def _wait_for_controller(self):
        """Wait for the operator to set the status.phase."""
        start = time.time()
        cluster = await DaskCluster.get(self.name, namespace=self.namespace)
        while start + self._resource_timeout > time.time():
            if await cluster.ready():
                return
            await asyncio.sleep(0.25)
        raise TimeoutError(
            f"Dask Cluster resource not actioned after {self._resource_timeout} seconds, is the Dask Operator running?"
        )

    async def _watch_component_status(self):
        while True:
            # Get DaskCluster status
            with suppress(kr8s.NotFoundError):
                cluster = await DaskCluster.get(self.name, namespace=self.namespace)
                if "status" in cluster.raw and "phase" in cluster.status:
                    self._startup_component_status["cluster"] = cluster.status.phase

            # Get Scheduler Pod status
            with suppress(kr8s.NotFoundError):
                scheduler_pod = await Pod.get(
                    namespace=self.namespace,
                    label_selector=f"dask.org/component=scheduler,dask.org/cluster-name={self.name}",
                )

                phase = scheduler_pod.status.phase
                if scheduler_pod.status.phase == "Running":
                    if not await scheduler_pod.ready():
                        phase = "Health Checking"
                    if "container_statuses" in scheduler_pod.status:
                        for container in scheduler_pod.status.container_statuses:
                            if "waiting" in container.state:
                                phase = container.state.waiting.reason

                self._startup_component_status["schedulerpod"] = phase

            # Get Scheduler Service status
            with suppress(kr8s.NotFoundError):
                await Service.get(self.name + "-scheduler", namespace=self.namespace)
                self._startup_component_status["schedulerservice"] = "Created"

            # Get DaskWorkerGroup status
            with suppress(kr8s.NotFoundError):
                await DaskWorkerGroup.get(
                    self.name + "-default", namespace=self.namespace
                )
                self._startup_component_status["workergroup"] = "Created"

            await asyncio.sleep(1)

    async def generate_rich_output(self):
        table = Table(show_header=False, box=box.SIMPLE, expand=True)
        table.add_column("Component")
        table.add_column("Status", justify="right")

        for label, component in [
            ("DaskCluster", "cluster"),
            ("Scheduler Pod", "schedulerpod"),
            ("Scheduler Service", "schedulerservice"),
            ("Default Worker Group", "workergroup"),
        ]:
            try:
                status = self._startup_component_status[component]
            except KeyError:
                status = "-"
            if status in ["Running", "Created"]:
                status = "[green]" + status
            if status in ["Pending", "Health Checking"]:
                status = "[yellow]" + status
            if status in ["CrashLoopBackOff", "Error"]:
                status = "[red]" + status
            table.add_row(label, status)

        if self._cluster_manager_logs:
            self._rich_spinner.update(text=self._cluster_manager_logs[-1][1])
        return Panel(
            Group(table, self._rich_spinner),
            title=f"Creating KubeCluster [magenta]'{self.name}'",
            width=80,
        )

    async def _show_rich_output(self):
        with Live(await self.generate_rich_output(), auto_refresh=False) as live:
            while True:
                await asyncio.sleep(0.25)
                live.update(await self.generate_rich_output(), refresh=True)

    def get_logs(self):
        """Get logs for Dask scheduler and workers.

        Examples
        --------
        >>> cluster.get_logs()
        {'foo': ...,
        'foo-default-worker-0269dbfa0cfd4a22bcd9d92ae032f4d2': ...,
        'foo-default-worker-7c1ccb04cd0e498fb21babaedd00e5d4': ...,
        'foo-default-worker-d65bee23bdae423b8d40c5da7a1065b6': ...}
        Each log will be a string of all logs for that container. To view
        it is recommeded that you print each log.
        >>> print(cluster.get_logs()["testdask-scheduler-5c8ffb6b7b-sjgrg"])
        ...
        distributed.scheduler - INFO - -----------------------------------------------
        distributed.scheduler - INFO - Clear task state
        distributed.scheduler - INFO -   Scheduler at:   tcp://10.244.0.222:8786
        distributed.scheduler - INFO -   dashboard at:                     :8787
        ...
        """
        return self.sync(self._get_logs)

    async def _get_logs(self):
        logs = Logs()

        pods = await kr8s.asyncio.get(
            "pods",
            namespace=self.namespace,
            label_selector=f"dask.org/cluster-name={self.name}",
        )

        for pod in pods:
            if "scheduler" in pod.name or "worker" in pod.name:
                try:
                    if pod.status.phase != "Running":
                        raise ValueError(
                            f"Cannot get logs for pod with status {pod.status.phase}.",
                        )
                    log = Log(await pod.logs())
                except ValueError:
                    log = Log(f"Cannot find logs. Pod is {pod.status.phase}.")
            logs[pod.name] = log

        return logs

    def add_worker_group(
        self,
        name,
        n_workers=3,
        image=None,
        resources=None,
        worker_command=None,
        env=None,
        custom_spec=None,
    ):
        """Create a dask worker group by name

        Parameters
        ----------
        name: str
            Name of the worker group
        n_workers: int
            Number of workers on initial launch.
            Use ``.scale(n_workers, worker_group=name)`` to change this number in the future.
        image: str (optional)
            Image to run in Scheduler and Worker Pods.
            If ommitted will use the cluster default.
        resources: Dict[str, str]
            Resources to be passed to the underlying pods.
            If ommitted will use the cluster default.
        env: List[dict]
            List of environment variables to pass to worker pod.
            If ommitted will use the cluster default.
        custom_spec: dict (optional)
            A dictionary representation of a worker spec which will be used to create the ``DaskWorkerGroup`` instead
            of generating one from the other keyword arguments.

        Examples
        --------
        >>> cluster.add_worker_group("high-mem-workers", n_workers=5)
        """
        return self.sync(
            self._add_worker_group,
            name=name,
            n_workers=n_workers,
            image=image,
            resources=resources,
            worker_command=worker_command,
            env=env,
            custom_spec=custom_spec,
        )

    async def _add_worker_group(
        self,
        name,
        n_workers=3,
        image=None,
        resources=None,
        worker_command=None,
        env=None,
        custom_spec=None,
    ):
        if custom_spec is not None:
            spec = custom_spec
        else:
            spec = make_worker_spec(
                env=env or self.env,
                resources=resources or self.resources,
                worker_command=worker_command or self.worker_command,
                n_workers=n_workers or self.n_workers,
                image=image or self.image,
            )
        wg = await DaskWorkerGroup(
            {
                "apiVersion": "kubernetes.dask.org/v1",
                "kind": "DaskWorkerGroup",
                "metadata": {
                    "name": f"{self.name}-{name}",
                    "namespace": self.namespace,
                },
                "spec": {
                    "cluster": f"{self.name}",
                    "worker": spec,
                },
            }
        )
        await wg.create()

    def delete_worker_group(self, name):
        """Delete a dask worker group by name

        Parameters
        ----------
        name: str
            Name of the worker group

        Examples
        --------
        >>> cluster.delete_worker_group("high-mem-workers")
        """
        return self.sync(self._delete_worker_group, name)

    async def _delete_worker_group(self, name):
        wg = await DaskWorkerGroup(f"{self.name}-{name}", namespace=self.namespace)
        await wg.delete()

    def close(self, timeout=3600):
        """Delete the dask cluster"""
        return self.sync(self._close, timeout=timeout)

    async def _close(self, timeout=3600):
        await super()._close()
        if self.shutdown_on_close:
            cluster = await DaskCluster.get(self.name, namespace=self.namespace)
            try:
                await cluster.delete()
            except kr8s.NotFoundError:
                logger.warning(
                    "Failed to delete DaskCluster, looks like it has already been deleted."
                )
            start = time.time()
            while await cluster.exists():
                if time.time() > start + timeout:
                    raise TimeoutError(
                        f"Timed out deleting cluster resource {self.name}"
                    )
                await asyncio.sleep(1)

    def scale(self, n, worker_group="default"):
        """Scale cluster to n workers

        Parameters
        ----------
        n : int
            Target number of workers
        worker_group : str
            Worker group to scale

        Examples
        --------
        >>> cluster.scale(10)  # scale cluster to ten workers
        >>> cluster.scale(7, worker_group="high-mem-workers") # scale worker group high-mem-workers to seven workers
        """

        return self.sync(self._scale, n, worker_group)

    async def _scale(self, n, worker_group="default"):
        # Disable adaptivity if enabled
        with suppress(kr8s.NotFoundError):
            autoscaler = await DaskAutoscaler(self.name, self.namespace)
            await autoscaler.delete()

        wg = await DaskWorkerGroup(
            f"{self.name}-{worker_group}", namespace=self.namespace
        )
        await wg.scale(n)
        for instance in self._instances:
            if instance.name == self.name:
                instance.scheduler_info = self.scheduler_info

    def adapt(self, minimum=None, maximum=None):
        """Turn on adaptivity

        Parameters
        ----------
        minimum : int
            Minimum number of workers
        minimum : int
            Maximum number of workers

        Examples
        --------
        >>> cluster.adapt()  # Allow scheduler to add/remove workers within k8s cluster resource limits
        >>> cluster.adapt(minimum=1, maximum=10) # Allow scheduler to add/remove workers within 1-10 range
        """
        return self.sync(self._adapt, minimum, maximum)

    async def _adapt(self, minimum=None, maximum=None):
        autoscaler = await DaskAutoscaler(
            {
                "apiVersion": "kubernetes.dask.org/v1",
                "kind": "DaskAutoscaler",
                "metadata": {
                    "name": self.name,
                    "dask.org/cluster-name": self.name,
                    "dask.org/component": "autoscaler",
                },
                "spec": {
                    "cluster": self.name,
                    "minimum": minimum,
                    "maximum": maximum,
                },
            },
            self.namespace,
        )
        try:
            await autoscaler.patch({"spec": {"minimum": minimum, "maximum": maximum}})
        except kr8s.NotFoundError:
            await autoscaler.create()

    def __enter__(self):
        return self

    def __exit__(self, typ, value, traceback):
        self.close()

    @classmethod
    def from_name(cls, name, **kwargs):
        """Create an instance of this class to represent an existing cluster by name.

        Will fail if a cluster with that name doesn't already exist.

        Parameters
        ----------
        name: str
            Name of the cluster to connect to

        Examples
        --------
        >>> cluster = KubeCluster.from_name(name="simple-cluster")
        """
        defaults = {"create_mode": CreateMode.CONNECT_ONLY, "shutdown_on_close": False}
        kwargs = defaults | kwargs
        return cls(
            name=name,
            **kwargs,
        )


def make_cluster_spec(
    name,
    image="ghcr.io/dask/dask:latest",
    n_workers=None,
    resources=None,
    env=None,
    worker_command="dask-worker",
    scheduler_service_type="ClusterIP",
    idle_timeout=0,
):
    """Generate a ``DaskCluster`` kubernetes resource.

    Populate a template with some common options to generate a ``DaskCluster`` kubernetes resource.

    Parameters
    ----------
    name: str
        Name of the cluster
    image: str (optional)
        Container image to use for the scheduler and workers
    n_workers: int (optional)
        Number of workers in the default worker group
    resources: dict (optional)
        Resource limits to set on scheduler and workers
    env: dict (optional)
        Environment variables to set on scheduler and workers
    worker_command: str (optional)
        Worker command to use when starting the workers
    idle_timeout: int (optional)
        Timeout to cleanup idle cluster
    """
    return {
        "apiVersion": "kubernetes.dask.org/v1",
        "kind": "DaskCluster",
        "metadata": {"name": name},
        "spec": {
            "idleTimeout": idle_timeout,
            "worker": make_worker_spec(
                env=env,
                resources=resources,
                worker_command=worker_command,
                n_workers=n_workers,
                image=image,
            ),
            "scheduler": make_scheduler_spec(
                cluster_name=name,
                env=env,
                resources=resources,
                image=image,
                scheduler_service_type=scheduler_service_type,
            ),
        },
    }


def make_worker_spec(
    image="ghcr.io/dask/dask:latest",
    n_workers=3,
    resources=None,
    env=None,
    worker_command="dask-worker",
):
    if isinstance(env, dict):
        env = [{"name": key, "value": value} for key, value in env.items()]
    else:
        # If they gave us a list, assume its a list of dicts and already ready to go
        env = env

    if isinstance(worker_command, str):
        worker_command = worker_command.split(" ")

    args = worker_command + [
        "--name",
        "$(DASK_WORKER_NAME)",
        "--dashboard",
        "--dashboard-address",
        "8788",
    ]

    return {
        "replicas": n_workers,
        "spec": {
            "containers": [
                {
                    "name": "worker",
                    "image": image,
                    "args": args,
                    "env": env,
                    "resources": resources,
                    "ports": [
                        {
                            "name": "http-dashboard",
                            "containerPort": 8788,
                            "protocol": "TCP",
                        },
                    ],
                }
            ]
        },
    }


def make_scheduler_spec(
    cluster_name,
    env=None,
    resources=None,
    image="ghcr.io/dask/dask:latest",
    scheduler_service_type="ClusterIP",
):
    # TODO: Take the values provided in the current class constructor
    # and build a DaskWorker compatible dict
    if isinstance(env, dict):
        env = [{"name": key, "value": value} for key, value in env.items()]
    else:
        # If they gave us a list, assume its a list of dicts and already ready to go
        env = env

    return {
        "spec": {
            "containers": [
                {
                    "name": "scheduler",
                    "image": image,
                    "args": ["dask-scheduler", "--host", "0.0.0.0"],
                    "env": env,
                    "resources": resources,
                    "ports": [
                        {
                            "name": "tcp-comm",
                            "containerPort": 8786,
                            "protocol": "TCP",
                        },
                        {
                            "name": "http-dashboard",
                            "containerPort": 8787,
                            "protocol": "TCP",
                        },
                    ],
                    "readinessProbe": {
                        "httpGet": {"port": "http-dashboard", "path": "/health"},
                        "initialDelaySeconds": 0,
                        "periodSeconds": 1,
                        "timeoutSeconds": 300,
                    },
                    "livenessProbe": {
                        "httpGet": {"port": "http-dashboard", "path": "/health"},
                        "initialDelaySeconds": 15,
                        "periodSeconds": 20,
                    },
                }
            ]
        },
        "service": {
            "type": scheduler_service_type,
            "selector": {
                "dask.org/cluster-name": cluster_name,
                "dask.org/component": "scheduler",
            },
            "ports": [
                {
                    "name": "tcp-comm",
                    "protocol": "TCP",
                    "port": 8786,
                    "targetPort": "tcp-comm",
                },
                {
                    "name": "http-dashboard",
                    "protocol": "TCP",
                    "port": 8787,
                    "targetPort": "http-dashboard",
                },
            ],
        },
    }


async def wait_for_service(service_name, namespace):
    """Block until service is available."""
<<<<<<< HEAD
    while True:
        try:
            service = await Service.get(service_name, namespace)

            # If the service is of type LoadBalancer, also wait until it's ready.
            if (
                service.spec.type == "LoadBalancer"
                and len(service.status.load_balancer.ingress or []) == 0
            ):
                pass
            else:
                break
        except Exception:
            pass
        finally:
            await asyncio.sleep(0.1)
=======
    service = await Service.get(service_name, namespace)
    while not await service.ready():
        await asyncio.sleep(0.1)
>>>>>>> 67bde4b8


@atexit.register
def reap_clusters():
    async def _reap_clusters():
        for cluster in list(KubeCluster._instances):
            if cluster.shutdown_on_close and cluster.status != Status.closed:
                with suppress(TimeoutError):
                    if cluster.asynchronous:
                        await cluster.close(timeout=10)
                    else:
                        cluster.close(timeout=10)

    asyncio.run(_reap_clusters())<|MERGE_RESOLUTION|>--- conflicted
+++ resolved
@@ -334,7 +334,6 @@
         if self.shutdown_on_close is None:
             self.shutdown_on_close = True
 
-<<<<<<< HEAD
         if not self._custom_cluster_spec:
             self._log("Generating cluster spec")
             data = make_cluster_spec(
@@ -346,49 +345,6 @@
                 image=self.image,
                 scheduler_service_type=self.scheduler_service_type,
                 idle_timeout=self.idle_timeout,
-=======
-            try:
-                self._log("Waiting for controller to action cluster")
-                await self._wait_for_controller()
-            except TimeoutError as e:
-                await self._close()
-                raise e
-            try:
-                self._log("Waiting for scheduler pod")
-                await wait_for_scheduler(
-                    self.name,
-                    self.namespace,
-                    timeout=self._resource_timeout,
-                )
-            except CrashLoopBackOffError as e:
-                logs = await self._get_logs()
-                pods = await core_api.list_namespaced_pod(
-                    namespace=self.namespace,
-                    label_selector=f"dask.org/component=scheduler,dask.org/cluster-name={self.name}",
-                )
-                await self._close()
-                raise SchedulerStartupError(
-                    "Scheduler failed to start.",
-                    "Scheduler Pod logs:",
-                    logs[pods.items[0].metadata.name],
-                ) from e
-            self._log("Waiting for scheduler service")
-            await wait_for_service(f"{self.name}-scheduler", self.namespace)
-            scheduler_address = await self._get_scheduler_address()
-            self._log("Connecting to scheduler")
-            await wait_for_scheduler_comm(scheduler_address)
-            self.scheduler_comm = rpc(scheduler_address)
-            local_port = self.scheduler_forward_port
-            if local_port:
-                local_port = int(local_port)
-            self._log("Getting dashboard URL")
-            dashboard_address = await get_scheduler_address(
-                f"{self.name}-scheduler",
-                self.namespace,
-                port_name="http-dashboard",
-                port_forward_cluster_ip=self.port_forward_cluster_ip,
-                local_port=local_port,
->>>>>>> 67bde4b8
             )
         else:
             data = self._custom_cluster_spec
@@ -415,24 +371,7 @@
         try:
             self._log("Waiting for scheduler pod")
             await wait_for_scheduler(
-<<<<<<< HEAD
                 self.name,
-=======
-                self.name, self.namespace, timeout=self._resource_timeout
-            )
-            self._log("Waiting for scheduler service")
-            await wait_for_service(service_name, self.namespace)
-            scheduler_address = await self._get_scheduler_address()
-            self._log("Connecting to scheduler")
-            await wait_for_scheduler_comm(scheduler_address)
-            self.scheduler_comm = rpc(scheduler_address)
-            local_port = self.scheduler_forward_port
-            if local_port:
-                local_port = int(local_port)
-            self._log("Getting dashboard URL")
-            dashboard_address = await get_scheduler_address(
-                service_name,
->>>>>>> 67bde4b8
                 self.namespace,
                 timeout=self._resource_timeout,
             )
@@ -1049,28 +988,9 @@
 
 async def wait_for_service(service_name, namespace):
     """Block until service is available."""
-<<<<<<< HEAD
-    while True:
-        try:
-            service = await Service.get(service_name, namespace)
-
-            # If the service is of type LoadBalancer, also wait until it's ready.
-            if (
-                service.spec.type == "LoadBalancer"
-                and len(service.status.load_balancer.ingress or []) == 0
-            ):
-                pass
-            else:
-                break
-        except Exception:
-            pass
-        finally:
-            await asyncio.sleep(0.1)
-=======
     service = await Service.get(service_name, namespace)
     while not await service.ready():
         await asyncio.sleep(0.1)
->>>>>>> 67bde4b8
 
 
 @atexit.register
