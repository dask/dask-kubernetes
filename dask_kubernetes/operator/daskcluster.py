--- conflicted
+++ resolved
@@ -258,7 +258,6 @@
                 body=data,
             )
         logger.info(f"{num_workers} Worker pods in created in {namespace}")
-<<<<<<< HEAD
 
 
 @kopf.on.update("daskworkergroup")
@@ -346,40 +345,6 @@
             api = kubernetes.client.CoreV1Api(api_client)
             minimum = spec["minimum"]
             maximum = spec["maximum"]
-=======
-
-
-@kopf.on.update("daskworkergroup")
-async def daskworkergroup_update(spec, name, namespace, logger, **kwargs):
-    async with kubernetes.client.api_client.ApiClient() as api_client:
-        api = kubernetes.client.CoreV1Api(api_client)
-
-        scheduler = await kubernetes.client.CustomObjectsApi(
-            api_client
-        ).list_cluster_custom_object(
-            group="kubernetes.dask.org", version="v1", plural="daskclusters"
-        )
-        scheduler_name = scheduler["items"][0]["metadata"]["name"]
-        workers = await api.list_namespaced_pod(
-            namespace=namespace,
-            label_selector=f"dask.org/workergroup-name={name}",
-        )
-        current_workers = len(workers.items)
-        desired_workers = spec["replicas"]
-        workers_needed = desired_workers - current_workers
-        if workers_needed > 0:
-            for i in range(workers_needed):
-                data = build_worker_pod_spec(
-                    name, namespace, spec.get("image"), uuid4().hex, scheduler_name
-                )
-                kopf.adopt(data)
-                worker_pod = await api.create_namespaced_pod(
-                    namespace=namespace,
-                    body=data,
-                )
-            logger.info(f"Scaled worker group {name} up to {spec['replicas']} workers.")
-        if workers_needed < 0:
->>>>>>> 9bd48b1d
             service_name = "foo-cluster"
             service = await api.read_namespaced_service(service_name, namespace)
             port_forward_cluster_ip = None
@@ -387,7 +352,6 @@
                 api, service, port_forward_cluster_ip=port_forward_cluster_ip
             )
             scheduler = rpc(address)
-<<<<<<< HEAD
             desired_workers = await scheduler.adaptive_target()
             logger.info(f"Desired number of workers: {desired_workers}")
             if minimum <= desired_workers <= maximum:
@@ -399,19 +363,5 @@
             else:
                 # set replicas to maximum
                 patch_replicas(maximum)
-=======
-            worker_ids = await scheduler.workers_to_close(
-                n=-workers_needed, attribute="name"
-            )
-            logger.info(f"Workers to close: {worker_ids}")
-            for wid in worker_ids:
-                worker_pod = await api.delete_namespaced_pod(
-                    name=wid,
-                    namespace=namespace,
-                )
-            logger.info(
-                f"Scaled worker group {name} down to {spec['replicas']} workers."
-            )
->>>>>>> 9bd48b1d
             scheduler.close_comms()
             scheduler.close_rpc()