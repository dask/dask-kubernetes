import asyncio
import subprocess
import threading

from distributed.core import rpc

import kopf
import kubernetes_asyncio as kubernetes

from uuid import uuid4

from dask_kubernetes.utils import get_scheduler_address, check_dependency


lock = threading.Lock()


class Singleton(type):
    _instances = {}

    def __call__(cls, *args, **kwargs):
        if cls not in cls._instances:
            with lock:
                if cls not in cls._instances:
                    cls._instances[cls] = super(Singleton, cls).__call__(
                        *args, **kwargs
                    )
        return cls._instances[cls]


class DaskRPC(metaclass=Singleton):
    def __init__(self, address):
        self.scheduler_comm = rpc(address)


def build_scheduler_pod_spec(name, image):
    return {
        "apiVersion": "v1",
        "kind": "Pod",
        "metadata": {
            "name": f"{name}-scheduler",
            "labels": {
                "dask.org/cluster-name": name,
                "dask.org/component": "scheduler",
            },
        },
        "spec": {
            "containers": [
                {
                    "name": "scheduler",
                    "image": image,
                    "args": ["dask-scheduler"],
                    "ports": [
                        {
                            "name": "comm",
                            "containerPort": 8786,
                            "protocol": "TCP",
                        },
                        {
                            "name": "dashboard",
                            "containerPort": 8787,
                            "protocol": "TCP",
                        },
                    ],
                    "readinessProbe": {
                        "tcpSocket": {"port": "comm"},
                        "initialDelaySeconds": 5,
                        "periodSeconds": 10,
                    },
                    "livenessProbe": {
                        "tcpSocket": {"port": "comm"},
                        "initialDelaySeconds": 15,
                        "periodSeconds": 20,
                    },
                }
            ]
        },
    }


def build_scheduler_service_spec(name):
    return {
        "apiVersion": "v1",
        "kind": "Service",
        "metadata": {
            "name": name,
            "labels": {
                "dask.org/cluster-name": name,
            },
        },
        "spec": {
            "selector": {
                "dask.org/cluster-name": name,
                "dask.org/component": "scheduler",
            },
            "ports": [
                {
                    "name": "comm",
                    "protocol": "TCP",
                    "port": 8786,
                    "targetPort": 8786,
                },
                {
                    "name": "dashboard",
                    "protocol": "TCP",
                    "port": 8787,
                    "targetPort": 8787,
                },
            ],
        },
    }


def build_worker_pod_spec(name, namespace, image, n, scheduler_name):
    worker_name = f"{name}-worker-{n}"
    return {
        "apiVersion": "v1",
        "kind": "Pod",
        "metadata": {
            "name": worker_name,
            "labels": {
                "dask.org/cluster-name": scheduler_name,
                "dask.org/workergroup-name": name,
                "dask.org/component": "worker",
            },
        },
        "spec": {
            "containers": [
                {
                    "name": "scheduler",
                    "image": image,
                    "args": [
                        "dask-worker",
                        f"tcp://{scheduler_name}.{namespace}:8786",
                        f"--name={worker_name}",
                    ],
                }
            ]
        },
    }


def build_worker_group_spec(name, image, replicas, resources, env):
    return {
        "apiVersion": "kubernetes.dask.org/v1",
        "kind": "DaskWorkerGroup",
        "metadata": {"name": f"{name}-worker-group"},
        "spec": {
            "imagePullSecrets": None,
            "image": image,
            "imagePullPolicy": "IfNotPresent",
            "replicas": replicas,
            "resources": resources,
            "env": env,
        },
    }


def build_cluster_spec(name, image, replicas, resources, env):
    return {
        "apiVersion": "kubernetes.dask.org/v1",
        "kind": "DaskCluster",
        "metadata": {"name": f"{name}-cluster"},
        "spec": {
            "imagePullSecrets": None,
            "image": image,
<<<<<<< HEAD
            "imagePullPolicy": "IfNotPresent",
            "protocol": "tcp",
            "scheduler": {
                "resources": resources,
                "env": env,
                "serviceType": "ClusterIP",
            },
=======
            "scheduler": {"serviceType": "ClusterIP"},
>>>>>>> b5c0f1d9
            "replicas": replicas,
            "resources": resources,
            "env": env,
        },
    }


<<<<<<< HEAD
async def wait_for_scheduler(cluster_name, namespace):
    async with kubernetes.client.api_client.ApiClient() as api_client:
        api = kubernetes.client.CoreV1Api(api_client)
        watch = kubernetes.watch.Watch()
        async for event in watch.stream(
            func=api.list_namespaced_pod,
            namespace=namespace,
            label_selector=f"dask.org/cluster-name={cluster_name},dask.org/component=scheduler",
            timeout_seconds=60,
        ):
            if event["object"].status.phase == "Running":
                watch.stop()
            await asyncio.sleep(0.1)


async def get_scheduler_address(service_name, namespace):
    async with kubernetes.client.api_client.ApiClient() as api_client:
        api = kubernetes.client.CoreV1Api(api_client)
    service_name = "foo-cluster"
    service = await api.read_namespaced_service(service_name, namespace)
    port_forward_cluster_ip = None
    address = await get_external_address_for_scheduler_service(
        api, service, port_forward_cluster_ip=port_forward_cluster_ip
    )
    return address


=======
>>>>>>> b5c0f1d9
@kopf.on.create("daskcluster")
async def daskcluster_create(spec, name, namespace, logger, **kwargs):
    await kubernetes.config.load_kube_config()
    logger.info(
        f"A DaskCluster has been created called {name} in {namespace} with the following config: {spec}"
    )
    async with kubernetes.client.api_client.ApiClient() as api_client:
        api = kubernetes.client.CoreV1Api(api_client)

        # TODO Check for existing scheduler pod
        data = build_scheduler_pod_spec(name, spec.get("image"))
        kopf.adopt(data)
        scheduler_pod = await api.create_namespaced_pod(
            namespace=namespace,
            body=data,
        )
        # await wait_for_scheduler(name, namespace)
        logger.info(
            f"A scheduler pod has been created called {data['metadata']['name']} in {namespace} \
            with the following config: {data['spec']}"
        )

        # TODO Check for existing scheduler service
        data = build_scheduler_service_spec(name)
        kopf.adopt(data)
        scheduler_service = await api.create_namespaced_service(
            namespace=namespace,
            body=data,
        )
        check_dependency("kubectl")
        services = subprocess.check_output(
            [
                "kubectl",
                "get",
                "service",
                "-n",
                namespace,
            ],
            encoding="utf-8",
        )
        while data["metadata"]["name"] not in services:
            asyncio.sleep(0.1)
        logger.info(
            f"A scheduler service has been created called {data['metadata']['name']} in {namespace} \
            with the following config: {data['spec']}"
        )
        data = build_worker_group_spec(
            f"{name}-default",
            spec.get("image"),
            spec.get("replicas"),
            spec.get("resources"),
            spec.get("env"),
        )
        # TODO: Next line is not needed if we can get worker groups adopted by the cluster
        kopf.adopt(data)
        api = kubernetes.client.CustomObjectsApi(api_client)
        worker_pods = await api.create_namespaced_custom_object(
            group="kubernetes.dask.org",
            version="v1",
            plural="daskworkergroups",
            namespace=namespace,
            body=data,
        )
        logger.info(
            f"A worker group has been created called {data['metadata']['name']} in {namespace} \
            with the following config: {data['spec']}"
        )


@kopf.on.create("daskworkergroup")
async def daskworkergroup_create(spec, name, namespace, logger, **kwargs):
    async with kubernetes.client.api_client.ApiClient() as api_client:
        api = kubernetes.client.CoreV1Api(api_client)

        cluster = await kubernetes.client.CustomObjectsApi(
            api_client
        ).list_cluster_custom_object(
            group="kubernetes.dask.org", version="v1", plural="daskclusters"
        )
        scheduler_name = cluster["items"][0]["metadata"]["name"]
        num_workers = spec["replicas"]
        for i in range(num_workers):
            data = build_worker_pod_spec(
                name, namespace, spec.get("image"), uuid4().hex, scheduler_name
            )
            kopf.adopt(data)
            worker_pod = await api.create_namespaced_pod(
                namespace=namespace,
                body=data,
            )
        logger.info(f"{num_workers} Worker pods in created in {namespace}")


@kopf.on.update("daskworkergroup")
async def daskworkergroup_update(spec, name, namespace, logger, **kwargs):
    async with kubernetes.client.api_client.ApiClient() as api_client:
        api = kubernetes.client.CoreV1Api(api_client)

        scheduler = await kubernetes.client.CustomObjectsApi(
            api_client
        ).list_cluster_custom_object(
            group="kubernetes.dask.org", version="v1", plural="daskclusters"
        )
        scheduler_name = scheduler["items"][0]["metadata"]["name"]
        workers = await api.list_namespaced_pod(
            namespace=namespace,
            label_selector=f"dask.org/workergroup-name={name}",
        )
        current_workers = len(workers.items)
        desired_workers = spec["replicas"]
        workers_needed = desired_workers - current_workers
        if workers_needed > 0:
            for i in range(workers_needed):
                data = build_worker_pod_spec(
                    name, namespace, spec.get("image"), uuid4().hex, scheduler_name
                )
                kopf.adopt(data)
                worker_pod = await api.create_namespaced_pod(
                    namespace=namespace,
                    body=data,
                )
            logger.info(f"Scaled worker group {name} up to {spec['replicas']} workers.")
        if workers_needed < 0:
            service_name = f"{name.split('-')[0]}-cluster"
            address = await get_scheduler_address(service_name, namespace)
            scheduler = DaskRPC(address=address).scheduler_comm
            worker_ids = await scheduler.workers_to_close(
                n=-workers_needed, attribute="name"
            )
            # TODO: Check that were deting workers in the right worker group
            logger.info(f"Workers to close: {worker_ids}")
            for wid in worker_ids:
                worker_pod = await api.delete_namespaced_pod(
                    name=wid,
                    namespace=namespace,
                )
            logger.info(
                f"Scaled worker group {name} down to {spec['replicas']} workers."
            )


@kopf.on.delete("daskcluster")
async def daskcluster_delete(spec, name, namespace, logger, **kwargs):
    address = await get_scheduler_address(name, namespace)
    scheduler = DaskRPC(address=address).scheduler_comm
    scheduler.close_comms()
    scheduler.close_rpc()<|MERGE_RESOLUTION|>--- conflicted
+++ resolved
@@ -9,7 +9,11 @@
 
 from uuid import uuid4
 
-from dask_kubernetes.utils import get_scheduler_address, check_dependency
+from dask_kubernetes.utils import (
+    get_scheduler_address,
+    check_dependency,
+    get_external_address_for_scheduler_service,
+)
 
 
 lock = threading.Lock()
@@ -164,7 +168,6 @@
         "spec": {
             "imagePullSecrets": None,
             "image": image,
-<<<<<<< HEAD
             "imagePullPolicy": "IfNotPresent",
             "protocol": "tcp",
             "scheduler": {
@@ -172,9 +175,6 @@
                 "env": env,
                 "serviceType": "ClusterIP",
             },
-=======
-            "scheduler": {"serviceType": "ClusterIP"},
->>>>>>> b5c0f1d9
             "replicas": replicas,
             "resources": resources,
             "env": env,
@@ -182,7 +182,6 @@
     }
 
 
-<<<<<<< HEAD
 async def wait_for_scheduler(cluster_name, namespace):
     async with kubernetes.client.api_client.ApiClient() as api_client:
         api = kubernetes.client.CoreV1Api(api_client)
@@ -210,8 +209,6 @@
     return address
 
 
-=======
->>>>>>> b5c0f1d9
 @kopf.on.create("daskcluster")
 async def daskcluster_create(spec, name, namespace, logger, **kwargs):
     await kubernetes.config.load_kube_config()
