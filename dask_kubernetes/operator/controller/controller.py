--- conflicted
+++ resolved
@@ -16,14 +16,9 @@
 from dask_kubernetes.common.auth import ClusterAuth
 from dask_kubernetes.common.networking import get_scheduler_address
 from dask_kubernetes.aiopykube import HTTPClient, KubeConfig
-<<<<<<< HEAD
 from dask_kubernetes.aiopykube.dask import DaskCluster as PyKubeDaskCluster
-from distributed.core import rpc
-=======
-from dask_kubernetes.aiopykube.dask import DaskCluster
 from distributed.core import rpc, clean_exception
 from distributed.protocol.pickle import dumps
->>>>>>> 68d6c964
 
 _ANNOTATION_NAMESPACES_TO_IGNORE = (
     "kopf.zalando.org",
@@ -1035,7 +1030,7 @@
             return
         if idle_since and time.time() > idle_since + spec["idleTimeout"]:
             api = HTTPClient(KubeConfig.from_env())
-            cluster = await DaskCluster.objects(api, namespace=namespace).get_by_name(
-                name
-            )
+            cluster = await PyKubeDaskCluster.objects(
+                api, namespace=namespace
+            ).get_by_name(name)
             await cluster.delete()