--- conflicted
+++ resolved
@@ -99,130 +99,27 @@
     assert "Plugin 'noop' running." in runner.stdout
 
 
-<<<<<<< HEAD
+@pytest.mark.timeout(180)
 @pytest.mark.asyncio
-async def test_scalesimplecluster(k8s_cluster, kopf_runner, gen_cluster):
-    with kopf_runner as runner:
-        async with gen_cluster() as cluster_name:
+async def test_simplecluster(k8s_cluster, kopf_runner, gen_cluster):
+    with kopf_runner as runner:
+        async with gen_cluster() as (cluster_name, ns):
             scheduler_deployment_name = "simple-scheduler"
             worker_pod_name = "simple-default-worker"
             service_name = "simple-scheduler"
+
             while scheduler_deployment_name not in k8s_cluster.kubectl(
-                "get", "deployments"
-            ):
-                await asyncio.sleep(0.1)
-            while service_name not in k8s_cluster.kubectl("get", "svc"):
-                await asyncio.sleep(0.1)
-            while worker_pod_name not in k8s_cluster.kubectl("get", "pods"):
-                await asyncio.sleep(0.1)
-            with k8s_cluster.port_forward(f"service/{service_name}", 8786) as port:
-                async with Client(
-                    f"tcp://localhost:{port}", asynchronous=True
-                ) as client:
-                    k8s_cluster.kubectl(
-                        "scale",
-                        "--replicas=5",
-                        "daskworkergroup.kubernetes.dask.org",
-                        "simple-default",
-                    )
-                    await client.wait_for_workers(5)
-                    k8s_cluster.kubectl(
-                        "scale",
-                        "--replicas=3",
-                        "daskworkergroup.kubernetes.dask.org",
-                        "simple-default",
-                    )
-                    # TODO: Currently, doesn't test anything. Need to add optional
-                    #       argument to wait when removing workers once distributed
-                    #       PR github.com/dask/distributed/pull/6377 is merged.
-                    await client.wait_for_workers(3)
-
-
-@pytest.mark.asyncio
-async def test_scalesimplecluster_from_cluster_spec(
-    k8s_cluster, kopf_runner, gen_cluster
-):
-    with kopf_runner as runner:
-        async with gen_cluster() as cluster_name:
-            scheduler_deployment_name = "simple-scheduler"
-            worker_pod_name = "simple-default-worker"
-            service_name = "simple-scheduler"
-            while scheduler_deployment_name not in k8s_cluster.kubectl(
-                "get", "deployments"
-            ):
-                await asyncio.sleep(0.1)
-            while service_name not in k8s_cluster.kubectl("get", "svc"):
-                await asyncio.sleep(0.1)
-            while worker_pod_name not in k8s_cluster.kubectl("get", "pods"):
-                await asyncio.sleep(0.1)
-            with k8s_cluster.port_forward(f"service/{service_name}", 8786) as port:
-                async with Client(
-                    f"tcp://localhost:{port}", asynchronous=True
-                ) as client:
-                    k8s_cluster.kubectl(
-                        "scale",
-                        "--replicas=5",
-                        "daskcluster.kubernetes.dask.org",
-                        cluster_name,
-                    )
-                    await client.wait_for_workers(5)
-                    k8s_cluster.kubectl(
-                        "scale",
-                        "--replicas=3",
-                        "daskcluster.kubernetes.dask.org",
-                        cluster_name,
-                    )
-                    # TODO: Currently, doesn't test anything. Need to add optional
-                    #       argument to wait when removing workers once distributed
-                    #       PR github.com/dask/distributed/pull/6377 is merged.
-                    await client.wait_for_workers(3)
-
-
-=======
->>>>>>> 992bdea4
-@pytest.mark.timeout(180)
-@pytest.mark.asyncio
-async def test_simplecluster(k8s_cluster, kopf_runner, gen_cluster):
-    with kopf_runner as runner:
-<<<<<<< HEAD
-        async with gen_cluster() as cluster_name:
-            scheduler_deployment_name = "simple-scheduler"
-            worker_pod_name = "simple-default-worker"
-            service_name = "simple-scheduler"
-
-            while scheduler_deployment_name not in k8s_cluster.kubectl(
-                "get", "deployments"
-=======
-        async with gen_cluster() as (cluster_name, ns):
-            scheduler_pod_name = "simple-scheduler"
-            worker_pod_name = "simple-default-worker"
-            service_name = "simple-scheduler"
-
-            while scheduler_pod_name not in k8s_cluster.kubectl(
-                "get", "pods", "-n", ns
->>>>>>> 992bdea4
+                "get", "deployments", "-n", ns
             ):
                 await asyncio.sleep(0.1)
             while service_name not in k8s_cluster.kubectl("get", "svc", "-n", ns):
                 await asyncio.sleep(0.1)
             while worker_pod_name not in k8s_cluster.kubectl("get", "pods", "-n", ns):
                 await asyncio.sleep(0.1)
-<<<<<<< HEAD
-            with k8s_cluster.port_forward(f"service/{service_name}", 8786) as port:
-=======
-            k8s_cluster.kubectl(
-                "wait",
-                "-n",
-                ns,
-                "pods",
-                "--for=condition=Ready",
-                scheduler_pod_name,
-                "--timeout=120s",
-            )
+
             with k8s_cluster.port_forward(
                 f"service/{service_name}", 8786, "-n", ns
             ) as port:
->>>>>>> 992bdea4
                 async with Client(
                     f"tcp://localhost:{port}", asynchronous=True
                 ) as client:
@@ -351,26 +248,18 @@
 async def test_scalesimplecluster(k8s_cluster, kopf_runner, gen_cluster):
     with kopf_runner as runner:
         async with gen_cluster() as (cluster_name, ns):
-            scheduler_pod_name = "simple-scheduler"
+            scheduler_deployment_name = "simple-scheduler"
             worker_pod_name = "simple-default-worker"
             service_name = "simple-scheduler"
-            while scheduler_pod_name not in k8s_cluster.kubectl(
-                "get", "pods", "-n", ns
+            while scheduler_deployment_name not in k8s_cluster.kubectl(
+                "get", "deployments", "-n", ns
             ):
                 await asyncio.sleep(0.1)
             while service_name not in k8s_cluster.kubectl("get", "svc", "-n", ns):
                 await asyncio.sleep(0.1)
             while worker_pod_name not in k8s_cluster.kubectl("get", "pods", "-n", ns):
                 await asyncio.sleep(0.1)
-            k8s_cluster.kubectl(
-                "wait",
-                "pods",
-                "-n",
-                ns,
-                "--for=condition=Ready",
-                scheduler_pod_name,
-                "--timeout=120s",
-            )
+
             with k8s_cluster.port_forward(
                 f"service/{service_name}", 8786, "-n", ns
             ) as port:
@@ -406,10 +295,10 @@
 ):
     with kopf_runner as runner:
         async with gen_cluster() as (cluster_name, ns):
-            scheduler_pod_name = "simple-scheduler"
+            scheduler_deployment_name = "simple-scheduler"
             worker_pod_name = "simple-default-worker"
             service_name = "simple-scheduler"
-            while scheduler_pod_name not in k8s_cluster.kubectl(
+            while scheduler_deployment_name not in k8s_cluster.kubectl(
                 "get", "pods", "-n", ns
             ):
                 await asyncio.sleep(0.1)
@@ -417,15 +306,7 @@
                 await asyncio.sleep(0.1)
             while worker_pod_name not in k8s_cluster.kubectl("get", "pods", "-n", ns):
                 await asyncio.sleep(0.1)
-            k8s_cluster.kubectl(
-                "wait",
-                "pods",
-                "-n",
-                ns,
-                "--for=condition=Ready",
-                scheduler_pod_name,
-                "--timeout=120s",
-            )
+
             with k8s_cluster.port_forward(
                 f"service/{service_name}", 8786, "-n", ns
             ) as port:
