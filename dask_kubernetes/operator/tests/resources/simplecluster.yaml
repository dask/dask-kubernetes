apiVersion: kubernetes.dask.org/v1
kind: DaskCluster
metadata:
  name: simple-cluster
  namespace: default
spec:
  worker:
    replicas: 2
    spec:
      containers:
        - name: worker
          image: "dask-kubernetes:dev"
          imagePullPolicy: "IfNotPresent"
          args:
            - dask-worker
<<<<<<< HEAD
            - tcp://simple-cluster-scheduler-service.default.svc.cluster.local:8786
            - --no-nanny
            - --name
            - $(DASK_WORKER_NAME)
            - --dashboard-address
            - 0.0.0.0:8787
            - --listen-address
            - tcp://0.0.0.0:8788
            - --contact-address
            - tcp://$(DASK_WORKER_NAME)-service.default.svc.cluster.local:8788
          ports:
            - name: comm
              containerPort: 8788
              protocol: TCP
            - name: dashboard
              containerPort: 8787
              protocol: TCP
=======
            - --name
            - $(DASK_WORKER_NAME)
>>>>>>> a8df57a1
          env:
            - name: WORKER_ENV
              value: hello-world # We dont test the value, just the name
  scheduler:
    spec:
      containers:
        - name: scheduler
          image: "dask-kubernetes:dev"
          imagePullPolicy: "IfNotPresent"
          args:
            - dask-scheduler
          ports:
            - name: tcp-comm
              containerPort: 8786
              protocol: TCP
            - name: http-dashboard
              containerPort: 8787
              protocol: TCP
          readinessProbe:
            httpGet:
<<<<<<< HEAD
              path: /health
              port: dashboard
=======
              port: http-dashboard
              path: /health
>>>>>>> a8df57a1
            initialDelaySeconds: 5
            periodSeconds: 10
          livenessProbe:
            httpGet:
<<<<<<< HEAD
              path: /health
              port: dashboard
=======
              port: http-dashboard
              path: /health
>>>>>>> a8df57a1
            initialDelaySeconds: 15
            periodSeconds: 20
          env:
            - name: SCHEDULER_ENV
              value: hello-world
    service:
      type: ClusterIP
      selector:
        dask.org/cluster-name: simple-cluster
        dask.org/component: scheduler
      ports:
        - name: tcp-comm
          protocol: TCP
          port: 8786
          targetPort: "tcp-comm"
        - name: http-dashboard
          protocol: TCP
          port: 8787
          targetPort: "http-dashboard"<|MERGE_RESOLUTION|>--- conflicted
+++ resolved
@@ -13,7 +13,6 @@
           imagePullPolicy: "IfNotPresent"
           args:
             - dask-worker
-<<<<<<< HEAD
             - tcp://simple-cluster-scheduler-service.default.svc.cluster.local:8786
             - --no-nanny
             - --name
@@ -31,10 +30,6 @@
             - name: dashboard
               containerPort: 8787
               protocol: TCP
-=======
-            - --name
-            - $(DASK_WORKER_NAME)
->>>>>>> a8df57a1
           env:
             - name: WORKER_ENV
               value: hello-world # We dont test the value, just the name
@@ -55,24 +50,14 @@
               protocol: TCP
           readinessProbe:
             httpGet:
-<<<<<<< HEAD
-              path: /health
-              port: dashboard
-=======
               port: http-dashboard
               path: /health
->>>>>>> a8df57a1
             initialDelaySeconds: 5
             periodSeconds: 10
           livenessProbe:
             httpGet:
-<<<<<<< HEAD
-              path: /health
-              port: dashboard
-=======
               port: http-dashboard
               path: /health
->>>>>>> a8df57a1
             initialDelaySeconds: 15
             periodSeconds: 20
           env:
