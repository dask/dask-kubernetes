--- conflicted
+++ resolved
@@ -1,12 +1,9 @@
 import asyncio
-<<<<<<< HEAD
 import copy
 
 from distributed.core import rpc
-=======
 import aiohttp
 from contextlib import suppress
->>>>>>> a8df57a1
 
 import kopf
 import kubernetes_asyncio as kubernetes
@@ -31,12 +28,8 @@
             "labels": {
                 "dask.org/cluster-name": cluster_name,
                 "dask.org/component": "scheduler",
-<<<<<<< HEAD
                 "app": "scheduler",
                 "version": "v1",
-=======
-                "sidecar.istio.io/inject": "false",
->>>>>>> a8df57a1
             },
         },
         "spec": spec,
@@ -63,29 +56,24 @@
     }
 
 
-<<<<<<< HEAD
 def build_scheduler_service_account_spec(cluster_name):
     scheduler_service_name = f"{cluster_name}-scheduler-service"
     return {
-=======
+        "apiVersion": "v1",
+        "kind": "ServiceAccount",
+        "metadata": {
+            "name": scheduler_service_name,
+            "labels": {
+                "dask.org/cluster-name": cluster_name,
+                "account": scheduler_service_name,
+            },
+        },
+    }
+
+
 def build_worker_pod_spec(worker_group_name, namespace, cluster_name, uuid, spec):
     worker_name = f"{worker_group_name}-worker-{uuid}"
     pod_spec = {
->>>>>>> a8df57a1
-        "apiVersion": "v1",
-        "kind": "ServiceAccount",
-        "metadata": {
-            "name": scheduler_service_name,
-            "labels": {
-                "dask.org/cluster-name": cluster_name,
-                "account": scheduler_service_name,
-            },
-        },
-    }
-
-
-def build_worker_pod_spec(name, cluster_name, worker_name, spec):
-    pod_spec = {
         "apiVersion": "v1",
         "kind": "Pod",
         "metadata": {
@@ -94,11 +82,7 @@
                 "dask.org/cluster-name": cluster_name,
                 "dask.org/workergroup-name": worker_group_name,
                 "dask.org/component": "worker",
-<<<<<<< HEAD
                 "dask.org/worker-name": worker_name,
-=======
-                "sidecar.istio.io/inject": "false",
->>>>>>> a8df57a1
             },
         },
         "spec": copy.copy(spec),
@@ -146,13 +130,6 @@
             pod_spec["spec"]["containers"][i]["env"].extend(env)
         else:
             pod_spec["spec"]["containers"][i]["env"] = env
-    return pod_spec
-
-    pod_spec["spec"]["serviceAccountName"] = f"{worker_name}-service"
-    pod_spec["spec"]["containers"][0]["env"].append(
-        {"name": "DASK_WORKER_NAME", "value": worker_name}
-    )
-
     return pod_spec
 
 
@@ -411,15 +388,11 @@
                 )
                 await wait_for_service(api, data["metadata"]["name"], namespace)
                 data = build_worker_pod_spec(
-<<<<<<< HEAD
-                    name, spec["cluster"], worker_name, spec["worker"]["spec"]
-=======
                     worker_group_name=name,
                     namespace=namespace,
                     cluster_name=spec["cluster"],
                     uuid=uuid4().hex[:10],
                     spec=spec["worker"]["spec"],
->>>>>>> a8df57a1
                 )
                 kopf.adopt(data)
                 await api.create_namespaced_pod(
