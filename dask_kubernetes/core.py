--- conflicted
+++ resolved
@@ -59,11 +59,7 @@
 
     Parameters
     ----------
-<<<<<<< HEAD
-    pod_template: kubernetes_asyncio.client.V1PodSpec
-=======
-    pod_template: kubernetes.client.V1Pod
->>>>>>> 4ba83a7e
+    pod_template: kubernetes.client.V1PodSpec
         A Kubernetes specification for a Pod for a dask worker.
     name: str (optional)
         Name given to the pods.  Defaults to ``dask-$USER-random``
