import asyncio
import copy
import getpass
import logging
import os
import socket
import string
import time
from urllib.parse import urlparse
import uuid
import weakref
from weakref import finalize

try:
    import yaml
except ImportError:
    yaml = False

import dask
from distributed.deploy import SpecCluster, ProcessInterface
from distributed.comm.utils import offload
from distributed.utils import Log, Logs
import kubernetes_asyncio as kubernetes
from kubernetes_asyncio.client.rest import ApiException
from tornado import gen

from .objects import (
    make_pod_from_dict,
    make_service_from_dict,
    clean_pod_template,
    clean_service_template,
)
from .auth import ClusterAuth
<<<<<<< HEAD
=======
from .logs import Log, Logs
from .adaptive import Adaptive
>>>>>>> ae66baac

logger = logging.getLogger(__name__)


class Pod(ProcessInterface):
    """ A superclass for Kubernetes Pods
    See Also
    --------
    Worker
    Scheduler
    """

    def __init__(self, core_api, pod_template, namespace, loop=None, **kwargs):
        self._pod = None
        self.core_api = core_api
        self.pod_template = copy.deepcopy(pod_template)
        self.namespace = namespace
        self.name = None
        self.loop = loop
        self.kwargs = kwargs
        super().__init__()

    @property
    def cluster_name(self):
        return self.pod_template.metadata.labels["dask.org/cluster-name"]

    async def start(self, **kwargs):
        for _ in range(10):  # Retry 10 times
            try:
                self._pod = await self.core_api.create_namespaced_pod(
                    self.namespace, self.pod_template
                )
                return await super().start(**kwargs)
            except ApiException:
                await asyncio.sleep(1)

    async def close(self, **kwargs):
        if self._pod:
            await self.core_api.delete_namespaced_pod(
                self._pod.metadata.name, self.namespace
            )
        await super().close(**kwargs)

    async def logs(self):
        try:
            log = await self.core_api.read_namespaced_pod_log(
                self._pod.metadata.name, self.namespace
            )
        except ApiException as e:
            if "waiting to start" in str(e):
                log = ""
            else:
                raise e
        return Log(log)

    async def describe_pod(self):
        self._pod = await self.core_api.read_namespaced_pod(
            self._pod.metadata.name, self.namespace
        )
        return self._pod

    def __repr__(self):
        return "<Pod %s: status=%s>" % (type(self).__name__, self.status)


class Worker(Pod):
    """ A Remote Dask Worker controled by SSH
    Parameters
    ----------
    scheduler: str
        The address of the scheduler
    address: str
        The hostname where we should run this worker
    connect_kwargs: dict
        kwargs to be passed to asyncssh connections
    kwargs:
        TODO Document Worker kwargs
    """

    def __init__(self, scheduler: str, **kwargs):
        super().__init__(**kwargs)

        self.scheduler = scheduler

        self.pod_template.metadata.labels["dask.org/component"] = "worker"
        self.pod_template.spec.containers[0].env.append(
            kubernetes.client.V1EnvVar(
                name="DASK_SCHEDULER_ADDRESS", value=self.scheduler
            )
        )


class Scheduler(Pod):
    """ A Remote Dask Scheduler controled by SSH
    Parameters
    ----------
    address: str
        The hostname where we should run this worker
    connect_kwargs: dict
        kwargs to be passed to asyncssh connections
    kwargs:
        TODO Document Scheduler kwargs
    """

    def __init__(self, **kwargs):
        super().__init__(**kwargs)
        self.service = None

        self.pod_template.metadata.labels["dask.org/component"] = "scheduler"
        self.pod_template.spec.containers[0].args = [
            "dask-scheduler"
        ]  # TODO Add scheduler timeout

    async def start(self, **kwargs):
        await super().start(**kwargs)

        while (await self.describe_pod()).status.phase == "Pending":
            await asyncio.sleep(0.1)

        while self.address is None:
            logs = await self.logs()
            for line in logs.splitlines():
                if "Scheduler at:" in line:
                    self.address = line.split("Scheduler at:")[1].strip()
            await asyncio.sleep(0.1)

        self.service = await self._create_service()
        self.address = "tcp://{name}.{namespace}:{port}".format(
            name=self.service.metadata.name, namespace=self.namespace, port=8786
        )
        if self.service.spec.type == "LoadBalancer":
            # Wait for load balancer to be assigned
            while self.service.status.load_balancer.ingress is None:
                # TODO Add timeout for getting loadbalancer
                self.service = await self.core_api.read_namespaced_service(
                    self.cluster_name, self.namespace
                )
                await asyncio.sleep(0.2)

            [loadbalancer_ingress] = self.service.status.load_balancer.ingress
            loadbalancer_host = loadbalancer_ingress.hostname or loadbalancer_ingress.ip
            self.external_address = "tcp://{host}:{port}".format(
                host=loadbalancer_host, port=8786
            )
        # TODO Set external address when using nodeport service type

        # TODO Create an optional Ingress just in case folks want to configure one

    async def close(self, **kwargs):
        if self.service:
            await self.core_api.delete_namespaced_service(
                self.cluster_name, self.namespace
            )
        await super().close(**kwargs)

    async def _create_service(self):
        service_template_dict = dask.config.get("kubernetes.scheduler-service-template")
        self.service_template = clean_service_template(
            make_service_from_dict(service_template_dict)
        )
        self.service_template.metadata.name = self.cluster_name
        self.service_template.metadata.labels[
            "dask.org/cluster-name"
        ] = self.cluster_name
        self.service_template.spec.selector["dask.org/cluster-name"] = self.cluster_name
        if self.service_template.spec.type is None:
            self.service_template.spec.type = dask.config.get(
                "kubernetes.scheduler-service-type"
            )
        await self.core_api.create_namespaced_service(
            self.namespace, self.service_template
        )
        # TODO Resolve service race condidion
        # There is some race condition happening here where the service isn't actually ready by the time
        # this function exits.
        await asyncio.sleep(5)
        return await self.core_api.read_namespaced_service(
            self.cluster_name, self.namespace
        )

        # TODO Clean up services


class KubeCluster(SpecCluster):
    """ Launch a Dask cluster on Kubernetes

    This starts a local Dask scheduler and then dynamically launches
    Dask workers on a Kubernetes cluster. The Kubernetes cluster is taken
    to be either the current one on which this code is running, or as a
    fallback, the default one configured in a kubeconfig file.

    **Environments**

    Your worker pod image should have a similar environment to your local
    environment, including versions of Python, dask, cloudpickle, and any
    libraries that you may wish to use (like NumPy, Pandas, or Scikit-Learn).
    See examples below for suggestions on how to manage and check for this.

    **Network**

    Since the Dask scheduler is launched locally, for it to work, we need to
    be able to open network connections between this local node and all the
    workers nodes on the Kubernetes cluster. If the current process is not
    already on a Kubernetes node, some network configuration will likely be
    required to make this work.

    **Resources**

    Your Kubernetes resource limits and requests should match the
    ``--memory-limit`` and ``--nthreads`` parameters given to the
    ``dask-worker`` command.

    Parameters
    ----------
    pod_template: kubernetes.client.V1Pod
        A Kubernetes specification for a Pod for a dask worker.
    name: str (optional)
        Name given to the pods.  Defaults to ``dask-$USER-random``
    namespace: str (optional)
        Namespace in which to launch the workers.
        Defaults to current namespace if available or "default"
    n_workers: int
        Number of workers on initial launch.
        Use ``scale_up`` to increase this number in the future
    env: Dict[str, str]
        Dictionary of environment variables to pass to worker pod
    host: str
        Listen address for local scheduler.  Defaults to 0.0.0.0
    port: int
        Port of local scheduler
    auth: List[ClusterAuth] (optional)
        Configuration methods to attempt in order.  Defaults to
        ``[InCluster(), KubeConfig()]``.
    **kwargs: dict
        Additional keyword arguments to pass to LocalCluster

    Examples
    --------
    >>> from dask_kubernetes import KubeCluster, make_pod_spec
    >>> pod_spec = make_pod_spec(image='daskdev/dask:latest',
    ...                          memory_limit='4G', memory_request='4G',
    ...                          cpu_limit=1, cpu_request=1,
    ...                          env={'EXTRA_PIP_PACKAGES': 'fastparquet git+https://github.com/dask/distributed'})
    >>> cluster = KubeCluster(pod_spec)
    >>> cluster.scale(10)

    You can also create clusters with worker pod specifications as dictionaries
    or stored in YAML files

    >>> cluster = KubeCluster.from_yaml('worker-template.yml')
    >>> cluster = KubeCluster.from_dict({...})

    Rather than explicitly setting a number of workers you can also ask the
    cluster to allocate workers dynamically based on current workload

    >>> cluster.adapt()

    You can pass this cluster directly to a Dask client

    >>> from dask.distributed import Client
    >>> client = Client(cluster)

    You can verify that your local environment matches your worker environments
    by calling ``client.get_versions(check=True)``.  This will raise an
    informative error if versions do not match.

    >>> client.get_versions(check=True)

    The ``daskdev/dask`` docker images support ``EXTRA_PIP_PACKAGES``,
    ``EXTRA_APT_PACKAGES`` and ``EXTRA_CONDA_PACKAGES`` environment variables
    to help with small adjustments to the worker environments.  We recommend
    the use of pip over conda in this case due to a much shorter startup time.
    These environment variables can be modified directly from the KubeCluster
    constructor methods using the ``env=`` keyword.  You may list as many
    packages as you like in a single string like the following:

    >>> pip = 'pyarrow gcsfs git+https://github.com/dask/distributed'
    >>> conda = '-c conda-forge scikit-learn'
    >>> KubeCluster.from_yaml(..., env={'EXTRA_PIP_PACKAGES': pip,
    ...                                 'EXTRA_CONDA_PACKAGES': conda})

    You can also start a KubeCluster with no arguments *if* the worker template
    is specified in the Dask config files, either as a full template in
    ``kubernetes.worker-template`` or a path to a YAML file in
    ``kubernetes.worker-template-path``.

    See https://docs.dask.org/en/latest/configuration.html for more
    information about setting configuration values.::

        $ export DASK_KUBERNETES__WORKER_TEMPLATE_PATH=worker_template.yaml

    >>> cluster = KubeCluster()  # automatically finds 'worker_template.yaml'

    See Also
    --------
    KubeCluster.from_yaml
    KubeCluster.from_dict
    KubeCluster.adapt
    """

    def __init__(
        self,
        pod_template=None,
        name=None,
        namespace=None,
        n_workers=None,
        host=None,
        port=None,
        env=None,
        auth=ClusterAuth.DEFAULT,
        **kwargs
    ):
        self.pod_template = pod_template
        self._generate_name = name
        self._namespace = namespace
        self._n_workers = n_workers
        self.host = host
        self.port = port
        self.env = env
        self.auth = auth
        self.kwargs = kwargs
        super().__init__(**self.kwargs)

    async def _start(self):
        self._generate_name = self._generate_name or dask.config.get("kubernetes.name")
        self._namespace = self._namespace or dask.config.get("kubernetes.namespace")
        self._n_workers = (
            self._n_workers
            if self._n_workers is not None
            else dask.config.get("kubernetes.count.start")
        )
        self.host = self.host or dask.config.get("kubernetes.host")
        self.port = (
            self.port if self.port is not None else dask.config.get("kubernetes.port")
        )
        self.env = (
            self.env if self.env is not None else dask.config.get("kubernetes.env")
        )

        if not self.pod_template and dask.config.get(
            "kubernetes.worker-template", None
        ):
            d = dask.config.get("kubernetes.worker-template")
            d = dask.config.expand_environment_variables(d)
            self.pod_template = make_pod_from_dict(d)

        if not self.pod_template and dask.config.get(
            "kubernetes.worker-template-path", None
        ):
            import yaml

            fn = dask.config.get("kubernetes.worker-template-path")
            fn = fn.format(**os.environ)
            with open(fn) as f:
                d = yaml.safe_load(f)
            d = dask.config.expand_environment_variables(d)
            self.pod_template = make_pod_from_dict(d)

        if not self.pod_template:
            msg = (
                "Worker pod specification not provided. See KubeCluster "
                "docstring for ways to specify workers"
            )
            raise ValueError(msg)

        self.pod_template = clean_pod_template(self.pod_template)
        await ClusterAuth.load_first(self.auth)

        self.core_api = kubernetes.client.CoreV1Api()

        if self._namespace is None:
            self._namespace = _namespace_default()

        self._generate_name = self._generate_name.format(
            user=getpass.getuser(), uuid=str(uuid.uuid4())[:10], **os.environ
        )
        self._generate_name = escape(self._generate_name)

        # Default labels that can't be overwritten
        self.pod_template.metadata.labels["dask.org/cluster-name"] = self._generate_name
        self.pod_template.metadata.labels["user"] = escape(getpass.getuser())
        self.pod_template.metadata.labels["app"] = "dask"
        self.pod_template.metadata.namespace = self._namespace

        if self.env:
            self.pod_template.spec.containers[0].env.extend(
                [
                    kubernetes.client.V1EnvVar(name=k, value=str(v))
                    for k, v in self.env.items()
                ]
            )
        self.pod_template.metadata.generate_name = self._generate_name

        finalize(
            self, _cleanup_pods, self._namespace, self.pod_template.metadata.labels
        )

        common_options = {
            "core_api": self.core_api,
            "pod_template": self.pod_template,
            "namespace": self._namespace,
            "loop": self.loop,
        }

        self.scheduler_spec = {"cls": Scheduler, "options": {**common_options}}
        self.new_spec = {"cls": Worker, "options": {**common_options}}
        self.worker_spec = {i: self.new_spec for i in range(self._n_workers)}

        await super()._start()

    @classmethod
    def from_dict(cls, pod_spec, **kwargs):
        """ Create cluster with worker pod spec defined by Python dictionary

        Examples
        --------
        >>> spec = {
        ...     'metadata': {},
        ...     'spec': {
        ...         'containers': [{
        ...             'args': ['dask-worker', '$(DASK_SCHEDULER_ADDRESS)',
        ...                      '--nthreads', '1',
        ...                      '--death-timeout', '60'],
        ...             'command': None,
        ...             'image': 'daskdev/dask:latest',
        ...             'name': 'dask-worker',
        ...         }],
        ...     'restartPolicy': 'Never',
        ...     }
        ... }
        >>> cluster = KubeCluster.from_dict(spec, namespace='my-ns')  # doctest: +SKIP

        See Also
        --------
        KubeCluster.from_yaml
        """
        return cls(make_pod_from_dict(pod_spec), **kwargs)

    @classmethod
    def from_yaml(cls, yaml_path, **kwargs):
        """ Create cluster with worker pod spec defined by a YAML file

        We can start a cluster with pods defined in an accompanying YAML file
        like the following:

        .. code-block:: yaml

            kind: Pod
            metadata:
              labels:
                foo: bar
                baz: quux
            spec:
              containers:
              - image: daskdev/dask:latest
                name: dask-worker
                args: [dask-worker, $(DASK_SCHEDULER_ADDRESS), --nthreads, '2', --memory-limit, 8GB]
              restartPolicy: Never

        Examples
        --------
        >>> cluster = KubeCluster.from_yaml('pod.yaml', namespace='my-ns')  # doctest: +SKIP

        See Also
        --------
        KubeCluster.from_dict
        """
        if not yaml:
            raise ImportError(
                "PyYaml is required to use yaml functionality, please install it!"
            )
        with open(yaml_path) as f:
            d = yaml.safe_load(f)
            d = dask.config.expand_environment_variables(d)
            return cls.from_dict(d, **kwargs)

    @property
    def namespace(self):
        return self.pod_template.metadata.namespace

    @property
    def name(self):
        return self.pod_template.metadata.generate_name

<<<<<<< HEAD
=======
    def __repr__(self):
        return 'KubeCluster("%s", workers=%d)' % (
            self.scheduler.address,
            len(self.pods()),
        )

    @property
    def scheduler(self):
        return self.cluster.scheduler

    @property
    def loop(self):
        return self.cluster.loop

    @property
    def scheduler_address(self):
        return self.scheduler.address

    def pods(self):
        """ A list of kubernetes pods corresponding to current workers

        See Also
        --------
        KubeCluster.logs
        """
        return self.core_api.list_namespaced_pod(
            self.namespace,
            label_selector=format_labels(self.pod_template.metadata.labels),
        ).items

    @property
    def workers(self):
        return self.pods()

    def logs(self, pod=None):
        """ Logs from a worker pod

        You can get this pod object from the ``pods`` method.

        If no pod is specified all pod logs will be returned. On large clusters
        this could end up being rather large.

        Parameters
        ----------
        pod: kubernetes.client.V1Pod
            The pod from which we want to collect logs.

        See Also
        --------
        KubeCluster.pods
        Client.get_worker_logs
        """
        if pod is None:
            return Logs({pod.status.pod_ip: self.logs(pod) for pod in self.pods()})

        return Log(
            self.core_api.read_namespaced_pod_log(
                pod.metadata.name, pod.metadata.namespace
            )
        )

    def adapt(self, Adaptive=Adaptive, **kwargs):
        return super().adapt(Adaptive=Adaptive, **kwargs)

>>>>>>> ae66baac
    def scale(self, n):
        # A shim to maintain backward compatibility
        # https://github.com/dask/distributed/issues/3054
        maximum = dask.config.get("kubernetes.count.max")
        if maximum is not None and maximum < n:
            logger.info(
                "Tried to scale beyond maximum number of workers %d > %d", n, maximum
            )
            n = maximum
        return super().scale(n)

    async def _logs(self, scheduler=True, workers=True):
        """ Return logs for the scheduler and workers
        Parameters
        ----------
        scheduler : boolean
            Whether or not to collect logs for the scheduler
        workers : boolean or Iterable[str], optional
            A list of worker addresses to select.
            Defaults to all workers if `True` or no workers if `False`
        Returns
        -------
        logs: Dict[str]
            A dictionary of logs, with one item for the scheduler and one for
            each worker
        """
        logs = Logs()

        if scheduler:
            logs["Scheduler"] = await self.scheduler.logs()

        if workers:
            worker_logs = await asyncio.gather(
                *[w.logs() for w in self.workers.values()]
            )
            for key, log in zip(self.workers, worker_logs):
                logs[key] = log

        return logs

    @property
    def scheduler_comm(self):
        return self.cluster.scheduler_comm

    @property
    def scheduler_info(self):
        return self.cluster.scheduler_info

    @property
    def periodic_callbacks(self):
        return self.cluster.periodic_callbacks


def _cleanup_pods(namespace, labels):
    """ Remove all pods with these labels in this namespace """
    import kubernetes

    core_api = kubernetes.client.CoreV1Api()
    pods = core_api.list_namespaced_pod(namespace, label_selector=format_labels(labels))
    for pod in pods.items:
        try:
            core_api.delete_namespaced_pod(pod.metadata.name, namespace)
            logger.info("Deleted pod: %s", pod.metadata.name)
        except kubernetes.client.rest.ApiException as e:
            # ignore error if pod is already removed
            if e.status != 404:
                raise


def format_labels(labels):
    """ Convert a dictionary of labels into a comma separated string """
    if labels:
        return ",".join(["{}={}".format(k, v) for k, v in labels.items()])
    else:
        return ""


def _namespace_default():
    """
    Get current namespace if running in a k8s cluster

    If not in a k8s cluster with service accounts enabled, default to
    'default'

    Taken from https://github.com/jupyterhub/kubespawner/blob/master/kubespawner/spawner.py#L125
    """
    ns_path = "/var/run/secrets/kubernetes.io/serviceaccount/namespace"
    if os.path.exists(ns_path):
        with open(ns_path) as f:
            return f.read().strip()
    return "default"


def escape(s):
    valid_characters = string.ascii_letters + string.digits + "_-."
    return "".join(c for c in s if c in valid_characters)<|MERGE_RESOLUTION|>--- conflicted
+++ resolved
@@ -31,11 +31,6 @@
     clean_service_template,
 )
 from .auth import ClusterAuth
-<<<<<<< HEAD
-=======
-from .logs import Log, Logs
-from .adaptive import Adaptive
->>>>>>> ae66baac
 
 logger = logging.getLogger(__name__)
 
@@ -520,73 +515,6 @@
     def name(self):
         return self.pod_template.metadata.generate_name
 
-<<<<<<< HEAD
-=======
-    def __repr__(self):
-        return 'KubeCluster("%s", workers=%d)' % (
-            self.scheduler.address,
-            len(self.pods()),
-        )
-
-    @property
-    def scheduler(self):
-        return self.cluster.scheduler
-
-    @property
-    def loop(self):
-        return self.cluster.loop
-
-    @property
-    def scheduler_address(self):
-        return self.scheduler.address
-
-    def pods(self):
-        """ A list of kubernetes pods corresponding to current workers
-
-        See Also
-        --------
-        KubeCluster.logs
-        """
-        return self.core_api.list_namespaced_pod(
-            self.namespace,
-            label_selector=format_labels(self.pod_template.metadata.labels),
-        ).items
-
-    @property
-    def workers(self):
-        return self.pods()
-
-    def logs(self, pod=None):
-        """ Logs from a worker pod
-
-        You can get this pod object from the ``pods`` method.
-
-        If no pod is specified all pod logs will be returned. On large clusters
-        this could end up being rather large.
-
-        Parameters
-        ----------
-        pod: kubernetes.client.V1Pod
-            The pod from which we want to collect logs.
-
-        See Also
-        --------
-        KubeCluster.pods
-        Client.get_worker_logs
-        """
-        if pod is None:
-            return Logs({pod.status.pod_ip: self.logs(pod) for pod in self.pods()})
-
-        return Log(
-            self.core_api.read_namespaced_pod_log(
-                pod.metadata.name, pod.metadata.namespace
-            )
-        )
-
-    def adapt(self, Adaptive=Adaptive, **kwargs):
-        return super().adapt(Adaptive=Adaptive, **kwargs)
-
->>>>>>> ae66baac
     def scale(self, n):
         # A shim to maintain backward compatibility
         # https://github.com/dask/distributed/issues/3054
