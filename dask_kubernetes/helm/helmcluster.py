import asyncio
import aiohttp
import subprocess
import warnings
from contextlib import suppress
import json

from distributed.deploy import Cluster
from distributed.core import rpc, Status
from distributed.utils import Log, Logs
import kubernetes_asyncio as kubernetes

from ..common.auth import ClusterAuth
from ..common.utils import (
    get_current_namespace,
    check_dependency,
)
from ..common.networking import get_external_address_for_scheduler_service


class HelmCluster(Cluster):
    """Connect to a Dask cluster deployed via the Helm Chart.

    This cluster manager connects to an existing Dask deployment that was
    created by the Dask Helm Chart. Enabling you to perform basic cluster actions
    such as scaling and log retrieval.

    Parameters
    ----------
    release_name: str
        Name of the helm release to connect to.
    namespace: str (optional)
        Namespace in which to launch the workers.
        Defaults to current namespace if available or "default"
    port_forward_cluster_ip: bool (optional)
        If the chart uses ClusterIP type services, forward the ports locally.
        If you are using ``HelmCluster`` from the Jupyter session that was installed
        by the helm chart this should be ``False``. If you are running it locally it should
        be the port you are forwarding to ``<port>``.
    auth: List[ClusterAuth] (optional)
        Configuration methods to attempt in order.  Defaults to
        ``[InCluster(), KubeConfig()]``.
    scheduler_name: str (optional)
        Name of the Dask scheduler deployment in the current release.
        Defaults to "scheduler".
    worker_name: str (optional)
        Name of the Dask worker deployment in the current release.
        Defaults to "worker".
    node_host: str (optional)
        A node address. Can be provided in case scheduler service type is
        ``NodePort`` and you want to manually specify which node to connect to.
    node_port: int (optional)
        A node address. Can be provided in case scheduler service type is
        ``NodePort`` and you want to manually specify which port to connect to.
    **kwargs: dict
        Additional keyword arguments to pass to Cluster.

    Examples
    --------
    >>> from dask_kubernetes import HelmCluster
    >>> cluster = HelmCluster(release_name="myhelmrelease")

    You can then resize the cluster with the scale method

    >>> cluster.scale(10)

    You can pass this cluster directly to a Dask client

    >>> from dask.distributed import Client
    >>> client = Client(cluster)

    You can also access cluster logs

    >>> cluster.get_logs()

    See Also
    --------
    HelmCluster.scale
    HelmCluster.logs
    """

    def __init__(
        self,
        release_name=None,
        auth=ClusterAuth.DEFAULT,
        namespace=None,
        port_forward_cluster_ip=False,
        scheduler_name="scheduler",
        worker_name="worker",
        node_host=None,
        node_port=None,
        name=None,
        **kwargs,
    ):
        self.release_name = release_name
<<<<<<< HEAD
        self.namespace = namespace or get_current_namespace()
        self.name = self.release_name + "." + self.namespace
=======
        self.namespace = namespace or namespace_default()
        if name is None:
            name = self.release_name + "." + self.namespace
>>>>>>> 119d73e0
        check_dependency("helm")
        check_dependency("kubectl")
        status = subprocess.run(
            ["helm", "-n", self.namespace, "status", self.release_name],
            capture_output=True,
            encoding="utf-8",
        )
        if status.returncode != 0:
            raise RuntimeError(f"No such helm release {self.release_name}.")
        self.auth = auth
        self.core_api = None
        self.scheduler_comm = None
        self.port_forward_cluster_ip = port_forward_cluster_ip
        self._supports_scaling = True
        self.scheduler_name = scheduler_name
        self.worker_name = worker_name
        self.node_host = node_host
        self.node_port = node_port

        super().__init__(name=name, **kwargs)
        if not self.asynchronous:
            self._loop_runner.start()
            self.sync(self._start)

    async def _start(self):
        await ClusterAuth.load_first(self.auth)
        self.core_api = kubernetes.client.CoreV1Api()
        self.apps_api = kubernetes.client.AppsV1Api()
        self.scheduler_comm = rpc(await self._get_scheduler_address())
        await super()._start()

    async def _get_scheduler_address(self):
        # Get the chart name
        chart = subprocess.check_output(
            [
                "helm",
                "-n",
                self.namespace,
                "list",
                "-f",
                self.release_name,
                "--output",
                "json",
            ],
            encoding="utf-8",
        )
        chart = json.loads(chart)[0]["chart"]
        # extract name from {{.Chart.Name }}-{{ .Chart.Version }}
        chart_name = "-".join(chart.split("-")[:-1])
        # Follow the spec in the dask/dask helm chart
        self.chart_name = (
            f"{chart_name}-" if chart_name not in self.release_name else ""
        )

        service_name = f"{self.release_name}-{self.chart_name}{self.scheduler_name}"
        service = await self.core_api.read_namespaced_service(
            service_name, self.namespace
        )
        address = await get_external_address_for_scheduler_service(
            self.core_api, service, port_forward_cluster_ip=self.port_forward_cluster_ip
        )
        if address is None:
            raise RuntimeError("Unable to determine scheduler address.")
        return address

    async def _wait_for_workers(self):
        while True:
            n_workers = len(self.scheduler_info["workers"])
            deployments = await self.apps_api.list_namespaced_deployment(
                namespace=self.namespace
            )
            deployment_replicas = 0
            for deployment in deployments.items:
                if (
                    f"{self.release_name}-{self.chart_name}{self.worker_name}"
                    in deployment.metadata.name
                ):
                    deployment_replicas += deployment.spec.replicas
            if n_workers == deployment_replicas:
                return
            else:
                await asyncio.sleep(0.2)

    def get_logs(self):
        """Get logs for Dask scheduler and workers.

        Examples
        --------
        >>> cluster.get_logs()
        {'testdask-scheduler-5c8ffb6b7b-sjgrg': ...,
        'testdask-worker-64c8b78cc-992z8': ...,
        'testdask-worker-64c8b78cc-hzpdc': ...,
        'testdask-worker-64c8b78cc-wbk4f': ...}

        Each log will be a string of all logs for that container. To view
        it is recommeded that you print each log.

        >>> print(cluster.get_logs()["testdask-scheduler-5c8ffb6b7b-sjgrg"])
        ...
        distributed.scheduler - INFO - -----------------------------------------------
        distributed.scheduler - INFO - Clear task state
        distributed.scheduler - INFO -   Scheduler at:     tcp://10.1.6.131:8786
        distributed.scheduler - INFO -   dashboard at:                     :8787
        ...
        """
        return self.sync(self._get_logs)

    async def _get_logs(self):
        logs = Logs()

        pods = await self.core_api.list_namespaced_pod(
            namespace=self.namespace,
            label_selector=f"release={self.release_name},app=dask",
        )

        for pod in pods.items:
            if "scheduler" in pod.metadata.name or "worker" in pod.metadata.name:
                try:
                    if pod.status.phase != "Running":
                        raise ValueError(
                            f"Cannot get logs for pod with status {pod.status.phase}.",
                        )
                    log = Log(
                        await self.core_api.read_namespaced_pod_log(
                            pod.metadata.name, pod.metadata.namespace
                        )
                    )
                except (ValueError, kubernetes.client.exceptions.ApiException):
                    log = Log(f"Cannot find logs. Pod is {pod.status.phase}.")
                logs[pod.metadata.name] = log

        return logs

    def __await__(self):
        async def _():
            if self.status == Status.created:
                await self._start()
            elif self.status == Status.running:
                await self._wait_for_workers()
            return self

        return _().__await__()

    def scale(self, n_workers, worker_group=None):
        """Scale cluster to n workers.

        This sets the Dask worker deployment size to the requested number.
        It also allows you to set the worker deployment size of another worker group.
        Workers will not be terminated gracefull so be sure to only scale down
        when all futures have been retrieved by the client and the cluster is idle.

        Examples
        --------

        >>> cluster
        HelmCluster(my-dask.default, 'tcp://localhost:51481', workers=4, threads=241, memory=2.95 TiB)
        >>> cluster.scale(4)
        >>> cluster
        HelmCluster(my-dask.default, 'tcp://localhost:51481', workers=5, threads=321, memory=3.94 TiB)
        >>> cluster.scale(5, worker_group="high-mem-workers")
        >>> cluster
        HelmCluster(my-dask.default, 'tcp://localhost:51481', workers=9, threads=325, memory=3.94 TiB)
        """
        return self.sync(self._scale, n_workers, worker_group=worker_group)

    async def _scale(self, n_workers, worker_group=None):
        deployment = f"{self.release_name}-{self.chart_name}{self.worker_name}"
        if worker_group:
            deployment += f"-{worker_group}"
        try:
            await self.apps_api.patch_namespaced_deployment(
                name=deployment,
                namespace=self.namespace,
                body={
                    "spec": {
                        "replicas": n_workers,
                    }
                },
            )
        except kubernetes.client.exceptions.ApiException as e:
            if worker_group:
                raise ValueError(f"No such worker group {worker_group}") from e
            raise e

    def adapt(self, *args, **kwargs):
        """Turn on adaptivity (Not recommended)."""
        raise NotImplementedError(
            "It is not recommended to run ``HelmCluster`` in adaptive mode. "
            "When scaling down workers the decision on which worker to remove is left to Kubernetes, which "
            "will not necessarily remove the same worker that Dask would choose. This may result in lost futures and "
            "recalculation. It is recommended to manage scaling yourself with the ``HelmCluster.scale`` method."
        )

    async def _adapt(self, *args, **kwargs):
        return super().adapt(*args, **kwargs)

    async def _close(self, *args, **kwargs):
        """Close the cluster."""
        warnings.warn(
            "It is not possible to close a HelmCluster object. \n"
            "Please delete the cluster via the helm CLI: \n\n"
            f"  $ helm delete --namespace {self.namespace} {self.release_name}"
        )

    @classmethod
    def from_name(cls, name):
        release_name, namespace = name.split(".")
        return cls(release_name=release_name, namespace=namespace)


async def discover(
    auth=ClusterAuth.DEFAULT,
    namespace=None,
):
    await ClusterAuth.load_first(auth)
    async with kubernetes.client.api_client.ApiClient() as api:
        core_api = kubernetes.client.CoreV1Api(api)
        namespace = namespace or get_current_namespace()
        try:
            pods = await core_api.list_pod_for_all_namespaces(
                label_selector="app=dask,component=scheduler",
            )
            for pod in pods.items:
                with suppress(KeyError):
                    yield (
                        pod.metadata.labels["release"] + "." + pod.metadata.namespace,
                        HelmCluster,
                    )
        except aiohttp.client_exceptions.ClientConnectorError:
            warnings.warn("Unable to connect to Kubernetes cluster")<|MERGE_RESOLUTION|>--- conflicted
+++ resolved
@@ -93,14 +93,8 @@
         **kwargs,
     ):
         self.release_name = release_name
-<<<<<<< HEAD
         self.namespace = namespace or get_current_namespace()
         self.name = self.release_name + "." + self.namespace
-=======
-        self.namespace = namespace or namespace_default()
-        if name is None:
-            name = self.release_name + "." + self.namespace
->>>>>>> 119d73e0
         check_dependency("helm")
         check_dependency("kubectl")
         status = subprocess.run(
