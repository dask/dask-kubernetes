#!/usr/bin/env python

from os.path import exists
from setuptools import setup, find_packages

import versioneer

setup(
    name="dask-kubernetes",
    cmdclass=versioneer.get_cmdclass(),
    version=versioneer.get_version(),
    description="Native Kubernetes integration for Dask",
    url="https://github.com/dask/dask-kubernetes",
    keywords="dask,kubernetes,distributed",
    license="BSD",
    packages=find_packages(),
    include_package_data=True,
    long_description=(open("README.rst").read() if exists("README.rst") else ""),
    zip_safe=False,
    install_requires=list(open("requirements.txt").read().strip().split("\n")),
    python_requires=">=3.8",
    entry_points="""
        [dask_cluster_discovery]
        helmcluster=dask_kubernetes.helm:discover
<<<<<<< HEAD
        kubecluster_experimental=dask_kubernetes.experimental:discover
=======
        [dask_operator_plugin]
        noop=dask_kubernetes.operator.plugins.noop
>>>>>>> 119d73e0
      """,
)<|MERGE_RESOLUTION|>--- conflicted
+++ resolved
@@ -22,11 +22,8 @@
     entry_points="""
         [dask_cluster_discovery]
         helmcluster=dask_kubernetes.helm:discover
-<<<<<<< HEAD
-        kubecluster_experimental=dask_kubernetes.experimental:discover
-=======
+        kubecluster=dask_kubernetes.experimental:discover
         [dask_operator_plugin]
         noop=dask_kubernetes.operator.plugins.noop
->>>>>>> 119d73e0
       """,
 )